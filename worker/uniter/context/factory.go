// Copyright 2012-2014 Canonical Ltd.
// Licensed under the AGPLv3, see LICENCE file for details.

package context

import (
	"fmt"
	"math/rand"
	"time"

	"github.com/juju/errors"
	"github.com/juju/names"
	"gopkg.in/juju/charm.v4"
	"gopkg.in/juju/charm.v4/hooks"

	"github.com/juju/juju/api/uniter"
	"github.com/juju/juju/apiserver/params"
	"github.com/juju/juju/worker/uniter/hook"
)

// Factory represents a long-lived object that can create execution contexts
// relevant to a specific unit. In its current state, it is somewhat bizarre
// and inconsistent; its main value is as an evolutionary step towards a better
// division of responsibilities across worker/uniter and its subpackages.
type Factory interface {

	// NewRunContext returns an execution context suitable for running an
	// arbitrary script.
<<<<<<< HEAD
	NewRunContext() (Context, error)
=======
	NewRunContext(relationId int, remoteUnitName string) (*HookContext, error)
>>>>>>> 11b8cf27

	// NewHookContext returns an execution context suitable for running the
	// supplied hook definition (which must be valid).
	NewHookContext(hookInfo hook.Info) (Context, error)

	// NewActionContext returns an execution context suitable for running the
	// action identified by the supplied id.
	NewActionContext(actionId string) (Context, error)
}

// CharmFunc is used to get a snapshot of the charm at context creation time.
type CharmFunc func() (charm.Charm, error)

// RelationsFunc is used to get snapshots of relation membership at context
// creation time.
type RelationsFunc func() map[int]*RelationInfo

// NewFactory returns a Factory capable of creating execution contexts backed
// by the supplied unit's supplied API connection.
func NewFactory(
	state *uniter.State, unitTag names.UnitTag, getRelationInfos RelationsFunc, getCharm CharmFunc,
) (
	Factory, error,
) {
	unit, err := state.Unit(unitTag)
	if err != nil {
		return nil, errors.Trace(err)
	}
	service, err := state.Service(unit.ServiceTag())
	if err != nil {
		return nil, errors.Trace(err)
	}
	ownerTag, err := service.OwnerTag()
	if err != nil {
		return nil, errors.Trace(err)
	}
	machineTag, err := unit.AssignedMachine()
	if err != nil {
		return nil, errors.Trace(err)
	}
	environment, err := state.Environment()
	if err != nil {
		return nil, errors.Trace(err)
	}
	return &factory{
		unit:             unit,
		state:            state,
		envUUID:          environment.UUID(),
		envName:          environment.Name(),
		machineTag:       machineTag,
		ownerTag:         ownerTag,
		getRelationInfos: getRelationInfos,
		getCharm:         getCharm,
		relationCaches:   map[int]*RelationCache{},
		rand:             rand.New(rand.NewSource(time.Now().Unix())),
	}, nil
}

type factory struct {
	// API connection fields; unit should be deprecated, but isn't yet.
	unit  *uniter.Unit
	state *uniter.State

	// Fields that shouldn't change in a factory's lifetime.
	envUUID    string
	envName    string
	machineTag names.MachineTag
	ownerTag   names.UserTag

	// Callback to get relation state snapshot.
	getRelationInfos RelationsFunc
	relationCaches   map[int]*RelationCache

	// Callback to get charm snapshot.
	getCharm CharmFunc

	// For generating "unique" context ids.
	rand *rand.Rand
}

// NewRunContext exists to satisfy the Factory interface.
<<<<<<< HEAD
func (f *factory) NewRunContext() (Context, error) {
=======
func (f *factory) NewRunContext(relationId int, remoteUnitName string) (*HookContext, error) {
>>>>>>> 11b8cf27
	ctx, err := f.coreContext()

	if err != nil {
		return nil, errors.Trace(err)
	}

	if relationId >= 0 {
		ctx.relationId = relationId
		ctx.remoteUnitName = remoteUnitName
		_, found := ctx.relations[relationId]
		if !found {
			return nil, errors.Errorf("unknown relation id: %v", ctx.relationId)
		}
	}

	ctx.id = f.newId("run-commands")
	return ctx, nil
}

// NewHookContext exists to satisfy the Factory interface.
func (f *factory) NewHookContext(hookInfo hook.Info) (Context, error) {
	if err := hookInfo.Validate(); err != nil {
		return nil, errors.Trace(err)
	}

	ctx, err := f.coreContext()
	if err != nil {
		return nil, errors.Trace(err)
	}

	hookName := string(hookInfo.Kind)
	if hookInfo.Kind.IsRelation() {
		ctx.relationId = hookInfo.RelationId
		ctx.remoteUnitName = hookInfo.RemoteUnit
		relation, found := ctx.relations[hookInfo.RelationId]
		if !found {
			return nil, errors.Errorf("unknown relation id: %v", hookInfo.RelationId)
		}
		if hookInfo.Kind == hooks.RelationDeparted {
			relation.cache.RemoveMember(hookInfo.RemoteUnit)
		} else if hookInfo.RemoteUnit != "" {
			// Clear remote settings cache for changing remote unit.
			relation.cache.InvalidateMember(hookInfo.RemoteUnit)
		}
		hookName = fmt.Sprintf("%s-%s", relation.Name(), hookInfo.Kind)
	}
	// Metrics are only sent from the collect-metrics hook.
	if hookInfo.Kind == hooks.CollectMetrics {
		ctx.canAddMetrics = true
		ch, err := f.getCharm()
		if err != nil {
			return nil, errors.Trace(err)
		}
		ctx.definedMetrics = ch.Metrics()
	}
	ctx.id = f.newId(hookName)
	return ctx, nil
}

// NewActionContext exists to satisfy the Factory interface.
func (f *factory) NewActionContext(actionId string) (Context, error) {
	ch, err := f.getCharm()
	if err != nil {
		return nil, errors.Trace(err)
	}

	tag, ok := names.ParseActionTagFromId(actionId)
	if !ok {
		return nil, &badActionError{actionId, "not valid actionId"}
	}
	action, err := f.state.Action(tag)
	if params.IsCodeNotFoundOrCodeUnauthorized(errors.Cause(err)) {
		return nil, ErrActionNotAvailable
	} else if params.IsCodeActionNotAvailable(errors.Cause(err)) {
		return nil, ErrActionNotAvailable
	} else if err != nil {
		return nil, errors.Trace(err)
	}
	name := action.Name()
	spec, ok := ch.Actions().ActionSpecs[name]
	if !ok {
		return nil, &badActionError{name, "not defined"}
	}
	params := action.Params()
	if _, err := spec.ValidateParams(params); err != nil {
		return nil, &badActionError{name, err.Error()}
	}

	ctx, err := f.coreContext()
	if err != nil {
		return nil, errors.Trace(err)
	}
	ctx.actionData = newActionData(name, &tag, params)
	ctx.id = f.newId(name)
	return ctx, nil
}

// newId returns a probably-unique identifier for a new context, containing the
// supplied string.
func (f *factory) newId(name string) string {
	return fmt.Sprintf("%s-%s-%d", f.unit.Name(), name, f.rand.Int63())
}

// coreContext creates a new context with all unspecialised fields filled in.
func (f *factory) coreContext() (*HookContext, error) {
	ctx := &HookContext{
		unit:               f.unit,
		state:              f.state,
		uuid:               f.envUUID,
		envName:            f.envName,
		unitName:           f.unit.Name(),
		assignedMachineTag: f.machineTag,
		serviceOwner:       f.ownerTag,
		relations:          f.getContextRelations(),
		relationId:         -1,
		canAddMetrics:      false,
		definedMetrics:     nil,
		pendingPorts:       make(map[PortRange]PortRangeInfo),
	}
	if err := f.updateContext(ctx); err != nil {
		return nil, err
	}
	return ctx, nil
}

// getContextRelations updates the factory's relation caches, and uses them
// to construct contextRelations for a fresh context.
func (f *factory) getContextRelations() map[int]*ContextRelation {
	contextRelations := map[int]*ContextRelation{}
	relationInfos := f.getRelationInfos()
	relationCaches := map[int]*RelationCache{}
	for id, info := range relationInfos {
		relationUnit := info.RelationUnit
		memberNames := info.MemberNames
		cache, found := f.relationCaches[id]
		if found {
			cache.Prune(memberNames)
		} else {
			cache = NewRelationCache(relationUnit.ReadSettings, memberNames)
		}
		relationCaches[id] = cache
		contextRelations[id] = NewContextRelation(relationUnit, cache)
	}
	f.relationCaches = relationCaches
	return contextRelations
}

// updateContext fills in all unspecialized fields that require an API call to
// discover.
//
// Approximately *every* line of code in this function represents a bug: ie, some
// piece of information we expose to the charm but which we fail to report changes
// to via hooks. Furthermore, the fact that we make multiple API calls at this
// time, rather than grabbing everything we need in one go, is unforgivably yucky.
func (f *factory) updateContext(ctx *HookContext) (err error) {
	defer errors.Trace(err)

	ctx.apiAddrs, err = f.state.APIAddresses()
	if err != nil {
		return err
	}
	ctx.machinePorts, err = f.state.AllMachinePorts(f.machineTag)
	if err != nil {
		return errors.Trace(err)
	}

	statusCode, statusInfo, err := f.unit.MeterStatus()
	if err != nil {
		return errors.Annotate(err, "could not retrieve meter status for unit")
	}
	ctx.meterStatus = &meterStatus{
		code: statusCode,
		info: statusInfo,
	}

	// TODO(fwereade) 23-10-2014 bug 1384572
	// Nothing here should ever be getting the environ config directly.
	environConfig, err := f.state.EnvironConfig()
	if err != nil {
		return err
	}
	ctx.proxySettings = environConfig.ProxySettings()

	// Calling these last, because there's a potential race: they're not guaranteed
	// to be set in time to be needed for a hook. If they're not, we just leave them
	// unset as we always have; this isn't great but it's about behaviour preservation.
	ctx.publicAddress, err = f.unit.PublicAddress()
	if err != nil && !params.IsCodeNoAddressSet(err) {
		return err
	}
	ctx.privateAddress, err = f.unit.PrivateAddress()
	if err != nil && !params.IsCodeNoAddressSet(err) {
		return err
	}
	return nil
}<|MERGE_RESOLUTION|>--- conflicted
+++ resolved
@@ -26,11 +26,7 @@
 
 	// NewRunContext returns an execution context suitable for running an
 	// arbitrary script.
-<<<<<<< HEAD
-	NewRunContext() (Context, error)
-=======
-	NewRunContext(relationId int, remoteUnitName string) (*HookContext, error)
->>>>>>> 11b8cf27
+	NewRunContext(relationId int, remoteUnitName string) (Context, error)
 
 	// NewHookContext returns an execution context suitable for running the
 	// supplied hook definition (which must be valid).
@@ -112,11 +108,7 @@
 }
 
 // NewRunContext exists to satisfy the Factory interface.
-<<<<<<< HEAD
-func (f *factory) NewRunContext() (Context, error) {
-=======
-func (f *factory) NewRunContext(relationId int, remoteUnitName string) (*HookContext, error) {
->>>>>>> 11b8cf27
+func (f *factory) NewRunContext(relationId int, remoteUnitName string) (Context, error) {
 	ctx, err := f.coreContext()
 
 	if err != nil {
