--- conflicted
+++ resolved
@@ -176,20 +176,12 @@
 		"JUJU_AGENT_SOCKET=" + socketPath,
 		"JUJU_UNIT_NAME=" + ctx.Unit.Name(),
 	}
-<<<<<<< HEAD
 	if ctx.HasHookRelation() {
 		r := ctx.HookRelation()
 		vars = append(vars, "JUJU_RELATION="+r.Name())
 		vars = append(vars, "JUJU_RELATION_ID="+r.FakeId())
 		if ctx.HasRemoteUnit() {
 			vars = append(vars, "JUJU_REMOTE_UNIT="+ctx.RemoteUnitName())
-=======
-	if ctx.RelationId != -1 {
-		vars = append(vars, "JUJU_RELATION="+ctx.envRelation())
-		vars = append(vars, "JUJU_RELATION_ID="+ctx.envRelationId())
-		if ctx.RemoteUnitName_ != "" {
-			vars = append(vars, "JUJU_REMOTE_UNIT="+ctx.RemoteUnitName_)
->>>>>>> 002bc58a
 		}
 	}
 	return vars
@@ -284,29 +276,6 @@
 	l.mu.Unlock()
 }
 
-<<<<<<< HEAD
-=======
-// envRelation returns the relation name exposed to hooks as JUJU_RELATION.
-// If the context does not have a relation, it will return an empty string.
-// Otherwise, it will panic if RelationId is not a key in the Relations map.
-func (ctx *HookContext) envRelation() string {
-	if ctx.RelationId == -1 {
-		return ""
-	}
-	return ctx.Relations[ctx.RelationId].Name()
-}
-
-// envRelationId returns the relation id exposed to hooks as JUJU_RELATION_ID.
-// If the context does not have a relation, it will return an empty string.
-// Otherwise, it will panic if RelationId is not a key in the Relations map.
-func (ctx *HookContext) envRelationId() string {
-	if ctx.RelationId == -1 {
-		return ""
-	}
-	return ctx.Relations[ctx.RelationId].FakeId()
-}
-
->>>>>>> 002bc58a
 // SettingsMap is a map from unit name to relation settings.
 type SettingsMap map[string]map[string]interface{}
 
@@ -374,13 +343,10 @@
 	delete(ctx.members, unitName)
 }
 
-<<<<<<< HEAD
 func (ctx *RelationContext) Id() int {
 	return ctx.ru.Relation().Id()
 }
 
-=======
->>>>>>> 002bc58a
 func (ctx *RelationContext) Name() string {
 	return ctx.ru.Endpoint().RelationName
 }
@@ -426,9 +392,8 @@
 	return settings, nil
 }
 
-// relationIdValue returns a gnuflag.Value for convenient parsing of relation
+// newRelationIdValue returns a gnuflag.Value for convenient parsing of relation
 // ids in context.
-<<<<<<< HEAD
 func newRelationIdValue(ctx Context, result *int) *relationIdValue {
 	v := &relationIdValue{result: result, ctx: ctx}
 	id := -1
@@ -439,11 +404,6 @@
 	}
 	*result = id
 	return v
-=======
-func (ctx *HookContext) relationIdValue(result *int) *relationIdValue {
-	*result = ctx.RelationId
-	return &relationIdValue{result: result, ctx: ctx, value: ctx.envRelationId()}
->>>>>>> 002bc58a
 }
 
 // relationIdValue implements gnuflag.Value for use in relation hook commands.
