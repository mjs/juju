--- conflicted
+++ resolved
@@ -109,13 +109,13 @@
 		return err
 	}
 	var hi *hook.Info
-	if op.Op == RunHook || op.Op == Upgrade {
+	if s != nil && (s.Op == RunHook || s.Op == Upgrade) {
 		// If this upgrade interrupts a RunHook, we need to preserve the hook
 		// info so that we can return to the appropriate error state. However,
 		// if we're resuming (or have force-interrupted) an Upgrade, we also
 		// need to preserve whatever hook info was preserved when we initially
 		// started upgrading, to ensure we still return to the correct state.
-		hi = op.Hook
+		hi = s.Hook
 	}
 	url := sch.URL()
 	if s == nil || s.OpStep != Done {
@@ -128,21 +128,13 @@
 			return err
 		}
 		log.Printf("deploying charm %q", url)
-<<<<<<< HEAD
-		if err = u.op.Write(reason, Pending, hi, url); err != nil {
-=======
-		if err = u.sf.Write(reason, Pending, nil, url); err != nil {
->>>>>>> e10b6f9c
+		if err = u.sf.Write(reason, Pending, hi, url); err != nil {
 			return err
 		}
 		if err = u.deployer.Deploy(u.charm); err != nil {
 			return err
 		}
-<<<<<<< HEAD
-		if err = u.op.Write(reason, Committing, hi, url); err != nil {
-=======
-		if err = u.sf.Write(reason, Done, nil, url); err != nil {
->>>>>>> e10b6f9c
+		if err = u.sf.Write(reason, Done, hi, url); err != nil {
 			return err
 		}
 	}
@@ -150,7 +142,6 @@
 	if err := u.unit.SetCharm(sch); err != nil {
 		return err
 	}
-<<<<<<< HEAD
 	status := Queued
 	if hi != nil {
 		// If a hook operation was interrupted, restore it.
@@ -165,10 +156,7 @@
 			hi.Kind = hook.UpgradeCharm
 		}
 	}
-	return u.op.Write(RunHook, status, hi, nil)
-=======
-	return u.sf.Write(RunHook, Queued, &hook.Info{Kind: hook.Install}, nil)
->>>>>>> e10b6f9c
+	return u.sf.Write(RunHook, status, hi, nil)
 }
 
 // errHookFailed indicates that a hook failed to execute, but that the Uniter's
@@ -243,8 +231,8 @@
 }
 
 // ensureFs ensures that files and directories required by the named uniter
-// exist inside dataDir. It returns the path to the directory within which the uniter must
-// store its data.
+// exist inside dataDir. It returns the path to the directory within which
+// the uniter must store its data.
 func ensureFs(dataDir string, unit *state.Unit) (string, error) {
 	// TODO: do this OAOO at packaging time?
 	if err := EnsureJujucSymlinks(dataDir, unit.PathKey()); err != nil {
