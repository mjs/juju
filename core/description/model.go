// Copyright 2016 Canonical Ltd.
// Licensed under the AGPLv3, see LICENCE file for details.

package description

import (
	"net"
	"sort"
	"strings"

	"github.com/juju/errors"
	"github.com/juju/schema"
	"github.com/juju/utils/set"
	"github.com/juju/version"
	"gopkg.in/juju/names.v2"
	"gopkg.in/yaml.v2"
)

// ModelArgs represent the bare minimum information that is needed
// to represent a model.
type ModelArgs struct {
	Owner              names.UserTag
	Config             map[string]interface{}
	LatestToolsVersion version.Number
	Blocks             map[string]string
	Cloud              string
	CloudRegion        string
	CloudCredential    string
}

// NewModel returns a Model based on the args specified.
func NewModel(args ModelArgs) Model {
	m := &model{
		Version:             1,
		Owner_:              args.Owner.Id(),
		Config_:             args.Config,
		LatestToolsVersion_: args.LatestToolsVersion,
		Sequences_:          make(map[string]int),
		Blocks_:             args.Blocks,
		Cloud_:              args.Cloud,
		CloudRegion_:        args.CloudRegion,
		CloudCredential_:    args.CloudCredential,
	}
	m.setUsers(nil)
	m.setMachines(nil)
	m.setApplications(nil)
	m.setRelations(nil)
	m.setSpaces(nil)
	m.setLinkLayerDevices(nil)
	m.setSubnets(nil)
	m.setIPAddresses(nil)
	m.setSSHHostKeys(nil)
<<<<<<< HEAD
	m.setCloudImageMetadatas(nil)
=======
	m.setActions(nil)
	m.setVolumes(nil)
	m.setFilesystems(nil)
	m.setStorages(nil)
	m.setStoragePools(nil)
>>>>>>> e6a1fd5e
	return m
}

// Serialize mirrors the Deserialize method, and makes sure that
// the same serialization method is used.
func Serialize(model Model) ([]byte, error) {
	return yaml.Marshal(model)
}

// Deserialize constructs a Model from a serialized YAML byte stream. The
// normal use for this is to construct the Model representation after getting
// the byte stream from an API connection or read from a file.
func Deserialize(bytes []byte) (Model, error) {
	var source map[string]interface{}
	err := yaml.Unmarshal(bytes, &source)
	if err != nil {
		return nil, errors.Trace(err)
	}

	model, err := importModel(source)
	if err != nil {
		return nil, errors.Trace(err)
	}
	return model, nil
}

// parseLinkLayerDeviceGlobalKey is used to validate that the parent device
// referenced by a LinkLayerDevice exists. Copied from state to avoid exporting
// and will be replaced by device.ParentMachineID() at some point.
func parseLinkLayerDeviceGlobalKey(globalKey string) (machineID, deviceName string, canBeGlobalKey bool) {
	if !strings.Contains(globalKey, "#") {
		// Can't be a global key.
		return "", "", false
	}
	keyParts := strings.Split(globalKey, "#")
	if len(keyParts) != 4 || (keyParts[0] != "m" && keyParts[2] != "d") {
		// Invalid global key format.
		return "", "", true
	}
	machineID, deviceName = keyParts[1], keyParts[3]
	return machineID, deviceName, true
}

// parentId returns the id of the host machine if machineId a container id, or ""
// if machineId is not for a container.
func parentId(machineId string) string {
	idParts := strings.Split(machineId, "/")
	if len(idParts) < 3 {
		return ""
	}
	return strings.Join(idParts[:len(idParts)-2], "/")
}

type model struct {
	Version int `yaml:"version"`

	Owner_  string                 `yaml:"owner"`
	Config_ map[string]interface{} `yaml:"config"`
	Blocks_ map[string]string      `yaml:"blocks,omitempty"`

	LatestToolsVersion_ version.Number `yaml:"latest-tools,omitempty"`

	Users_            users            `yaml:"users"`
	Machines_         machines         `yaml:"machines"`
	Applications_     applications     `yaml:"applications"`
	Relations_        relations        `yaml:"relations"`
	Spaces_           spaces           `yaml:"spaces"`
	LinkLayerDevices_ linklayerdevices `yaml:"linklayerdevices"`
	IPAddresses_      ipaddresses      `yaml:"ipaddresses"`
	Subnets_          subnets          `yaml:"subnets"`
<<<<<<< HEAD
	CloudImageMetadatas_          cloudimagemetadata          `yaml:"cloudimagemetadata"`
=======
	Actions_          actions          `yaml:"actions"`
>>>>>>> e6a1fd5e

	SSHHostKeys_ sshHostKeys `yaml:"sshhostkeys"`

	Sequences_ map[string]int `yaml:"sequences"`

	Annotations_ `yaml:"annotations,omitempty"`

	Constraints_ *constraints `yaml:"constraints,omitempty"`

	Cloud_           string `yaml:"cloud"`
	CloudRegion_     string `yaml:"cloud-region,omitempty"`
	CloudCredential_ string `yaml:"cloud-credential,omitempty"`

	Volumes_      volumes      `yaml:"volumes"`
	Filesystems_  filesystems  `yaml:"filesystems"`
	Storages_     storages     `yaml:"storages"`
	StoragePools_ storagepools `yaml:"storage-pools"`
}

func (m *model) Tag() names.ModelTag {
	// Here we make the assumption that the environment UUID is set
	// correctly in the Config.
	value := m.Config_["uuid"]
	// Explicitly ignore the 'ok' aspect of the cast. If we don't have it
	// and it is wrong, we panic. Here we fully expect it to exist, but
	// paranoia says 'never panic', so worst case is we have an empty string.
	uuid, _ := value.(string)
	return names.NewModelTag(uuid)
}

// Owner implements Model.
func (m *model) Owner() names.UserTag {
	return names.NewUserTag(m.Owner_)
}

// Config implements Model.
func (m *model) Config() map[string]interface{} {
	// TODO: consider returning a deep copy.
	return m.Config_
}

// UpdateConfig implements Model.
func (m *model) UpdateConfig(config map[string]interface{}) {
	for key, value := range config {
		m.Config_[key] = value
	}
}

// LatestToolsVersion implements Model.
func (m *model) LatestToolsVersion() version.Number {
	return m.LatestToolsVersion_
}

// Blocks implements Model.
func (m *model) Blocks() map[string]string {
	return m.Blocks_
}

// Implement length-based sort with ByLen type.
type ByName []User

func (a ByName) Len() int           { return len(a) }
func (a ByName) Less(i, j int) bool { return a[i].Name().Canonical() < a[j].Name().Canonical() }
func (a ByName) Swap(i, j int)      { a[i], a[j] = a[j], a[i] }

// Users implements Model.
func (m *model) Users() []User {
	var result []User
	for _, user := range m.Users_.Users_ {
		result = append(result, user)
	}
	sort.Sort(ByName(result))
	return result
}

// AddUser implements Model.
func (m *model) AddUser(args UserArgs) {
	m.Users_.Users_ = append(m.Users_.Users_, newUser(args))
}

func (m *model) setUsers(userList []*user) {
	m.Users_ = users{
		Version: 1,
		Users_:  userList,
	}
}

// Machines implements Model.
func (m *model) Machines() []Machine {
	var result []Machine
	for _, machine := range m.Machines_.Machines_ {
		result = append(result, machine)
	}
	return result
}

// AddMachine implements Model.
func (m *model) AddMachine(args MachineArgs) Machine {
	machine := newMachine(args)
	m.Machines_.Machines_ = append(m.Machines_.Machines_, machine)
	return machine
}

func (m *model) setMachines(machineList []*machine) {
	m.Machines_ = machines{
		Version:   1,
		Machines_: machineList,
	}
}

// Applications implements Model.
func (m *model) Applications() []Application {
	var result []Application
	for _, application := range m.Applications_.Applications_ {
		result = append(result, application)
	}
	return result
}

func (m *model) application(name string) *application {
	for _, application := range m.Applications_.Applications_ {
		if application.Name() == name {
			return application
		}
	}
	return nil
}

// AddApplication implements Model.
func (m *model) AddApplication(args ApplicationArgs) Application {
	application := newApplication(args)
	m.Applications_.Applications_ = append(m.Applications_.Applications_, application)
	return application
}

func (m *model) setApplications(applicationList []*application) {
	m.Applications_ = applications{
		Version:       1,
		Applications_: applicationList,
	}
}

// Relations implements Model.
func (m *model) Relations() []Relation {
	var result []Relation
	for _, relation := range m.Relations_.Relations_ {
		result = append(result, relation)
	}
	return result
}

// AddRelation implements Model.
func (m *model) AddRelation(args RelationArgs) Relation {
	relation := newRelation(args)
	m.Relations_.Relations_ = append(m.Relations_.Relations_, relation)
	return relation
}

func (m *model) setRelations(relationList []*relation) {
	m.Relations_ = relations{
		Version:    1,
		Relations_: relationList,
	}
}

// Spaces implements Model.
func (m *model) Spaces() []Space {
	var result []Space
	for _, space := range m.Spaces_.Spaces_ {
		result = append(result, space)
	}
	return result
}

// AddSpace implements Model.
func (m *model) AddSpace(args SpaceArgs) Space {
	space := newSpace(args)
	m.Spaces_.Spaces_ = append(m.Spaces_.Spaces_, space)
	return space
}

func (m *model) setSpaces(spaceList []*space) {
	m.Spaces_ = spaces{
		Version: 1,
		Spaces_: spaceList,
	}
}

// LinkLayerDevices implements Model.
func (m *model) LinkLayerDevices() []LinkLayerDevice {
	var result []LinkLayerDevice
	for _, device := range m.LinkLayerDevices_.LinkLayerDevices_ {
		result = append(result, device)
	}
	return result
}

// AddLinkLayerDevice implements Model.
func (m *model) AddLinkLayerDevice(args LinkLayerDeviceArgs) LinkLayerDevice {
	device := newLinkLayerDevice(args)
	m.LinkLayerDevices_.LinkLayerDevices_ = append(m.LinkLayerDevices_.LinkLayerDevices_, device)
	return device
}

func (m *model) setLinkLayerDevices(devicesList []*linklayerdevice) {
	m.LinkLayerDevices_ = linklayerdevices{
		Version:           1,
		LinkLayerDevices_: devicesList,
	}
}

// Subnets implements Model.
func (m *model) Subnets() []Subnet {
	var result []Subnet
	for _, subnet := range m.Subnets_.Subnets_ {
		result = append(result, subnet)
	}
	return result
}

// AddSubnet implemets Model.
func (m *model) AddSubnet(args SubnetArgs) Subnet {
	subnet := newSubnet(args)
	m.Subnets_.Subnets_ = append(m.Subnets_.Subnets_, subnet)
	return subnet
}

func (m *model) setSubnets(subnetList []*subnet) {
	m.Subnets_ = subnets{
		Version:  1,
		Subnets_: subnetList,
	}
}

// IPAddresses implements Model.
func (m *model) IPAddresses() []IPAddress {
	var result []IPAddress
	for _, addr := range m.IPAddresses_.IPAddresses_ {
		result = append(result, addr)
	}
	return result
}

// AddIPAddress implements Model.
func (m *model) AddIPAddress(args IPAddressArgs) IPAddress {
	addr := newIPAddress(args)
	m.IPAddresses_.IPAddresses_ = append(m.IPAddresses_.IPAddresses_, addr)
	return addr
}

func (m *model) setIPAddresses(addressesList []*ipaddress) {
	m.IPAddresses_ = ipaddresses{
		Version:      1,
		IPAddresses_: addressesList,
	}
}

// SSHHostKeys implements Model.
func (m *model) SSHHostKeys() []SSHHostKey {
	var result []SSHHostKey
	for _, addr := range m.SSHHostKeys_.SSHHostKeys_ {
		result = append(result, addr)
	}
	return result
}

// AddSSHHostKey implements Model.
func (m *model) AddSSHHostKey(args SSHHostKeyArgs) SSHHostKey {
	addr := newSSHHostKey(args)
	m.SSHHostKeys_.SSHHostKeys_ = append(m.SSHHostKeys_.SSHHostKeys_, addr)
	return addr
}

func (m *model) setSSHHostKeys(addressesList []*sshHostKey) {
	m.SSHHostKeys_ = sshHostKeys{
		Version:      1,
		SSHHostKeys_: addressesList,
	}
}

<<<<<<< HEAD
// CloudImageMetadatas implements Model.
func (m *model) CloudImageMetadatas() []CloudImageMetadata {
	var result []CloudImageMetadata
	for _, addr := range m.CloudImageMetadatas_.CloudImageMetadatas_ {
=======
// Actions implements Model.
func (m *model) Actions() []Action {
	var result []Action
	for _, addr := range m.Actions_.Actions_ {
>>>>>>> e6a1fd5e
		result = append(result, addr)
	}
	return result
}

<<<<<<< HEAD
// AddCloudImageMetadata implements Model.
func (m *model) AddCloudImageMetadata(args CloudImageMetadataArgs) CloudImageMetadata {
	addr := newCloudImageMetadata(args)
	m.CloudImageMetadatas_.CloudImageMetadatas_ = append(m.CloudImageMetadatas_.CloudImageMetadatas_, addr)
	return addr
}

func (m *model) setCloudImageMetadatas(cloudimagemetadataList []*cloudimagemetadata) {
	m.CloudImageMetadatas_ = cloudimagemetadata{
		Version:  1,
		CloudImageMetadatas_: cloudimagemetadataList,
=======
// AddAction implements Model.
func (m *model) AddAction(args ActionArgs) Action {
	addr := newAction(args)
	m.Actions_.Actions_ = append(m.Actions_.Actions_, addr)
	return addr
}

func (m *model) setActions(actionsList []*action) {
	m.Actions_ = actions{
		Version:  1,
		Actions_: actionsList,
>>>>>>> e6a1fd5e
	}
}

// Sequences implements Model.
func (m *model) Sequences() map[string]int {
	return m.Sequences_
}

// SetSequence implements Model.
func (m *model) SetSequence(name string, value int) {
	m.Sequences_[name] = value
}

// Constraints implements HasConstraints.
func (m *model) Constraints() Constraints {
	if m.Constraints_ == nil {
		return nil
	}
	return m.Constraints_
}

// SetConstraints implements HasConstraints.
func (m *model) SetConstraints(args ConstraintsArgs) {
	m.Constraints_ = newConstraints(args)
}

// Cloud implements Model.
func (m *model) Cloud() string {
	return m.Cloud_
}

// CloudRegion implements Model.
func (m *model) CloudRegion() string {
	return m.CloudRegion_
}

// CloudCredential implements Model.
func (m *model) CloudCredential() string {
	return m.CloudCredential_
}

// Volumes implements Model.
func (m *model) Volumes() []Volume {
	var result []Volume
	for _, volume := range m.Volumes_.Volumes_ {
		result = append(result, volume)
	}
	return result
}

// AddVolume implemets Model.
func (m *model) AddVolume(args VolumeArgs) Volume {
	volume := newVolume(args)
	m.Volumes_.Volumes_ = append(m.Volumes_.Volumes_, volume)
	return volume
}

func (m *model) setVolumes(volumeList []*volume) {
	m.Volumes_ = volumes{
		Version:  1,
		Volumes_: volumeList,
	}
}

// Filesystems implements Model.
func (m *model) Filesystems() []Filesystem {
	var result []Filesystem
	for _, filesystem := range m.Filesystems_.Filesystems_ {
		result = append(result, filesystem)
	}
	return result
}

// AddFilesystem implemets Model.
func (m *model) AddFilesystem(args FilesystemArgs) Filesystem {
	filesystem := newFilesystem(args)
	m.Filesystems_.Filesystems_ = append(m.Filesystems_.Filesystems_, filesystem)
	return filesystem
}

func (m *model) setFilesystems(filesystemList []*filesystem) {
	m.Filesystems_ = filesystems{
		Version:      1,
		Filesystems_: filesystemList,
	}
}

// Storages implements Model.
func (m *model) Storages() []Storage {
	var result []Storage
	for _, storage := range m.Storages_.Storages_ {
		result = append(result, storage)
	}
	return result
}

// AddStorage implemets Model.
func (m *model) AddStorage(args StorageArgs) Storage {
	storage := newStorage(args)
	m.Storages_.Storages_ = append(m.Storages_.Storages_, storage)
	return storage
}

func (m *model) setStorages(storageList []*storage) {
	m.Storages_ = storages{
		Version:   1,
		Storages_: storageList,
	}
}

// StoragePools implements Model.
func (m *model) StoragePools() []StoragePool {
	var result []StoragePool
	for _, pool := range m.StoragePools_.Pools_ {
		result = append(result, pool)
	}
	return result
}

// AddStoragePool implemets Model.
func (m *model) AddStoragePool(args StoragePoolArgs) StoragePool {
	pool := newStoragePool(args)
	m.StoragePools_.Pools_ = append(m.StoragePools_.Pools_, pool)
	return pool
}

func (m *model) setStoragePools(poolList []*storagepool) {
	m.StoragePools_ = storagepools{
		Version: 1,
		Pools_:  poolList,
	}
}

// Validate implements Model.
func (m *model) Validate() error {
	// A model needs an owner.
	if m.Owner_ == "" {
		return errors.NotValidf("missing model owner")
	}
	allMachines := set.NewStrings()
	unitsWithOpenPorts := set.NewStrings()
	for _, machine := range m.Machines_.Machines_ {
		if err := m.validateMachine(machine, allMachines, unitsWithOpenPorts); err != nil {
			return errors.Trace(err)
		}
	}
	allApplications := set.NewStrings()
	allUnits := set.NewStrings()
	for _, application := range m.Applications_.Applications_ {
		if err := application.Validate(); err != nil {
			return errors.Trace(err)
		}
		allApplications.Add(application.Name())
		allUnits = allUnits.Union(application.unitNames())
	}
	// Make sure that all the unit names specified in machine opened ports
	// exist as units of applications.
	unknownUnitsWithPorts := unitsWithOpenPorts.Difference(allUnits)
	if len(unknownUnitsWithPorts) > 0 {
		return errors.Errorf("unknown unit names in open ports: %s", unknownUnitsWithPorts.SortedValues())
	}

	err := m.validateRelations()
	if err != nil {
		return errors.Trace(err)
	}

	err = m.validateSubnets()
	if err != nil {
		return errors.Trace(err)
	}

	err = m.validateLinkLayerDevices()
	if err != nil {
		return errors.Trace(err)
	}
	err = m.validateAddresses()
	if err != nil {
		return errors.Trace(err)
	}

	err = m.validateStorage(allMachines, allApplications, allUnits)
	if err != nil {
		return errors.Trace(err)
	}

	return nil
}

func (m *model) validateMachine(machine Machine, allMachineIDs, unitsWithOpenPorts set.Strings) error {
	if err := machine.Validate(); err != nil {
		return errors.Trace(err)
	}
	allMachineIDs.Add(machine.Id())
	for _, op := range machine.OpenedPorts() {
		for _, pr := range op.OpenPorts() {
			unitsWithOpenPorts.Add(pr.UnitName())
		}
	}
	for _, container := range machine.Containers() {
		err := m.validateMachine(container, allMachineIDs, unitsWithOpenPorts)
		if err != nil {
			return errors.Trace(err)
		}
	}
	return nil
}

func (m *model) validateStorage(allMachineIDs, allApplications, allUnits set.Strings) error {
	appsAndUnits := allApplications.Union(allUnits)
	allStorage := set.NewStrings()
	for i, storage := range m.Storages_.Storages_ {
		if err := storage.Validate(); err != nil {
			return errors.Annotatef(err, "storage[%d]", i)
		}
		allStorage.Add(storage.Tag().Id())
		owner, err := storage.Owner()
		if err != nil {
			return errors.Wrap(err, errors.NotValidf("storage[%d] owner (%s)", i, owner))
		}
		ownerID := owner.Id()
		if !appsAndUnits.Contains(ownerID) {
			return errors.NotValidf("storage[%d] owner (%s)", i, ownerID)
		}
		for _, unit := range storage.Attachments() {
			if !allUnits.Contains(unit.Id()) {
				return errors.NotValidf("storage[%d] attachment referencing unknown unit %q", i, unit)
			}
		}
	}
	allVolumes := set.NewStrings()
	for i, volume := range m.Volumes_.Volumes_ {
		if err := volume.Validate(); err != nil {
			return errors.Annotatef(err, "volume[%d]", i)
		}
		allVolumes.Add(volume.Tag().Id())
		if storeID := volume.Storage().Id(); storeID != "" && !allStorage.Contains(storeID) {
			return errors.NotValidf("volume[%d] referencing unknown storage %q", i, storeID)
		}
		for j, attachment := range volume.Attachments() {
			if machineID := attachment.Machine().Id(); !allMachineIDs.Contains(machineID) {
				return errors.NotValidf("volume[%d].attachment[%d] referencing unknown machine %q", i, j, machineID)
			}
		}
	}
	for i, filesystem := range m.Filesystems_.Filesystems_ {
		if err := filesystem.Validate(); err != nil {
			return errors.Annotatef(err, "filesystem[%d]", i)
		}
		if storeID := filesystem.Storage().Id(); storeID != "" && !allStorage.Contains(storeID) {
			return errors.NotValidf("filesystem[%d] referencing unknown storage %q", i, storeID)
		}
		if volID := filesystem.Volume().Id(); volID != "" && !allVolumes.Contains(volID) {
			return errors.NotValidf("filesystem[%d] referencing unknown volume %q", i, volID)
		}
		for j, attachment := range filesystem.Attachments() {
			if machineID := attachment.Machine().Id(); !allMachineIDs.Contains(machineID) {
				return errors.NotValidf("filesystem[%d].attachment[%d] referencing unknown machine %q", i, j, machineID)
			}
		}
	}

	return nil
}

// validateSubnets makes sure that any spaces referenced by subnets exist.
func (m *model) validateSubnets() error {
	spaceNames := set.NewStrings()
	for _, space := range m.Spaces_.Spaces_ {
		spaceNames.Add(space.Name())
	}
	for _, subnet := range m.Subnets_.Subnets_ {
		if subnet.SpaceName() == "" {
			continue
		}
		if !spaceNames.Contains(subnet.SpaceName()) {
			return errors.Errorf("subnet %q references non-existent space %q", subnet.CIDR(), subnet.SpaceName())
		}
	}

	return nil
}

func (m *model) machineMaps() (map[string]Machine, map[string]map[string]LinkLayerDevice) {
	machineIDs := make(map[string]Machine)
	for _, machine := range m.Machines_.Machines_ {
		addMachinesToMap(machine, machineIDs)
	}

	// Build a map of all devices for each machine.
	machineDevices := make(map[string]map[string]LinkLayerDevice)
	for _, device := range m.LinkLayerDevices_.LinkLayerDevices_ {
		_, ok := machineDevices[device.MachineID()]
		if !ok {
			machineDevices[device.MachineID()] = make(map[string]LinkLayerDevice)
		}
		machineDevices[device.MachineID()][device.Name()] = device
	}
	return machineIDs, machineDevices
}

func addMachinesToMap(machine Machine, machineIDs map[string]Machine) {
	machineIDs[machine.Id()] = machine
	for _, container := range machine.Containers() {
		addMachinesToMap(container, machineIDs)
	}
}

// validateAddresses makes sure that the machine and device referenced by IP
// addresses exist.
func (m *model) validateAddresses() error {
	machineIDs, machineDevices := m.machineMaps()
	for _, addr := range m.IPAddresses_.IPAddresses_ {
		_, ok := machineIDs[addr.MachineID()]
		if !ok {
			return errors.Errorf("ip address %q references non-existent machine %q", addr.Value(), addr.MachineID())
		}
		_, ok = machineDevices[addr.MachineID()][addr.DeviceName()]
		if !ok {
			return errors.Errorf("ip address %q references non-existent device %q", addr.Value(), addr.DeviceName())
		}
		if ip := net.ParseIP(addr.Value()); ip == nil {
			return errors.Errorf("ip address has invalid value %q", addr.Value())
		}
		if addr.SubnetCIDR() == "" {
			return errors.Errorf("ip address %q has empty subnet CIDR", addr.Value())
		}
		if _, _, err := net.ParseCIDR(addr.SubnetCIDR()); err != nil {
			return errors.Errorf("ip address %q has invalid subnet CIDR %q", addr.Value(), addr.SubnetCIDR())
		}

		if addr.GatewayAddress() != "" {
			if ip := net.ParseIP(addr.GatewayAddress()); ip == nil {
				return errors.Errorf("ip address %q has invalid gateway address %q", addr.Value(), addr.GatewayAddress())
			}
		}
	}
	return nil
}

// validateLinkLayerDevices makes sure that any machines referenced by link
// layer devices exist.
func (m *model) validateLinkLayerDevices() error {
	machineIDs, machineDevices := m.machineMaps()
	for _, device := range m.LinkLayerDevices_.LinkLayerDevices_ {
		machine, ok := machineIDs[device.MachineID()]
		if !ok {
			return errors.Errorf("device %q references non-existent machine %q", device.Name(), device.MachineID())
		}
		if device.Name() == "" {
			return errors.Errorf("device has empty name: %#v", device)
		}
		if device.MACAddress() != "" {
			if _, err := net.ParseMAC(device.MACAddress()); err != nil {
				return errors.Errorf("device %q has invalid MACAddress %q", device.Name(), device.MACAddress())
			}
		}
		if device.ParentName() == "" {
			continue
		}
		hostMachineID, parentDeviceName, canBeGlobalKey := parseLinkLayerDeviceGlobalKey(device.ParentName())
		if !canBeGlobalKey {
			hostMachineID = device.MachineID()
			parentDeviceName = device.ParentName()
		}
		parentDevice, ok := machineDevices[hostMachineID][parentDeviceName]
		if !ok {
			return errors.Errorf("device %q has non-existent parent %q", device.Name(), parentDeviceName)
		}
		if !canBeGlobalKey {
			if device.Name() == parentDeviceName {
				return errors.Errorf("device %q is its own parent", device.Name())
			}
			continue
		}
		// The device is on a container.
		if parentDevice.Type() != "bridge" {
			return errors.Errorf("device %q on a container but not a bridge", device.Name())
		}
		parentId := parentId(machine.Id())
		if parentId == "" {
			return errors.Errorf("ParentName %q for non-container machine %q", device.ParentName(), machine.Id())
		}
		if parentDevice.MachineID() != parentId {
			return errors.Errorf("parent machine of device %q not host machine %q", device.Name(), parentId)
		}
	}
	return nil
}

// validateRelations makes sure that for each endpoint in each relation there
// are settings for all units of that application for that endpoint.
func (m *model) validateRelations() error {
	for _, relation := range m.Relations_.Relations_ {
		for _, ep := range relation.Endpoints_.Endpoints_ {
			// Check application exists.
			application := m.application(ep.ApplicationName())
			if application == nil {
				return errors.Errorf("unknown application %q for relation id %d", ep.ApplicationName(), relation.Id())
			}
			// Check that all units have settings.
			applicationUnits := application.unitNames()
			epUnits := ep.unitNames()
			if missingSettings := applicationUnits.Difference(epUnits); len(missingSettings) > 0 {
				return errors.Errorf("missing relation settings for units %s in relation %d", missingSettings.SortedValues(), relation.Id())
			}
			if extraSettings := epUnits.Difference(applicationUnits); len(extraSettings) > 0 {
				return errors.Errorf("settings for unknown units %s in relation %d", extraSettings.SortedValues(), relation.Id())
			}
		}
	}
	return nil
}

// importModel constructs a new Model from a map that in normal usage situations
// will be the result of interpreting a large YAML document.
//
// This method is a package internal serialisation method.
func importModel(source map[string]interface{}) (*model, error) {
	version, err := getVersion(source)
	if err != nil {
		return nil, errors.Trace(err)
	}

	importFunc, ok := modelDeserializationFuncs[version]
	if !ok {
		return nil, errors.NotValidf("version %d", version)
	}

	return importFunc(source)
}

type modelDeserializationFunc func(map[string]interface{}) (*model, error)

var modelDeserializationFuncs = map[int]modelDeserializationFunc{
	1: importModelV1,
}

func importModelV1(source map[string]interface{}) (*model, error) {
	fields := schema.Fields{
		"owner":            schema.String(),
		"cloud":            schema.String(),
		"cloud-region":     schema.String(),
		"config":           schema.StringMap(schema.Any()),
		"latest-tools":     schema.String(),
		"blocks":           schema.StringMap(schema.String()),
		"users":            schema.StringMap(schema.Any()),
		"machines":         schema.StringMap(schema.Any()),
		"applications":     schema.StringMap(schema.Any()),
		"relations":        schema.StringMap(schema.Any()),
		"sshhostkeys":      schema.StringMap(schema.Any()),
<<<<<<< HEAD
		"cloudimagemetadata":          schema.StringMap(schema.Any()),
=======
		"actions":          schema.StringMap(schema.Any()),
>>>>>>> e6a1fd5e
		"ipaddresses":      schema.StringMap(schema.Any()),
		"spaces":           schema.StringMap(schema.Any()),
		"subnets":          schema.StringMap(schema.Any()),
		"linklayerdevices": schema.StringMap(schema.Any()),
		"volumes":          schema.StringMap(schema.Any()),
		"filesystems":      schema.StringMap(schema.Any()),
		"storages":         schema.StringMap(schema.Any()),
		"storage-pools":    schema.StringMap(schema.Any()),
		"sequences":        schema.StringMap(schema.Int()),
	}
	// Some values don't have to be there.
	defaults := schema.Defaults{
		"latest-tools": schema.Omit,
		"blocks":       schema.Omit,
		"cloud-region": schema.Omit,
	}
	addAnnotationSchema(fields, defaults)
	addConstraintsSchema(fields, defaults)
	checker := schema.FieldMap(fields, defaults)

	coerced, err := checker.Coerce(source, nil)
	if err != nil {
		return nil, errors.Annotatef(err, "model v1 schema check failed")
	}
	valid := coerced.(map[string]interface{})
	// From here we know that the map returned from the schema coercion
	// contains fields of the right type.

	result := &model{
		Version:    1,
		Owner_:     valid["owner"].(string),
		Config_:    valid["config"].(map[string]interface{}),
		Sequences_: make(map[string]int),
		Blocks_:    convertToStringMap(valid["blocks"]),
		Cloud_:     valid["cloud"].(string),
	}
	result.importAnnotations(valid)
	sequences := valid["sequences"].(map[string]interface{})
	for key, value := range sequences {
		result.SetSequence(key, int(value.(int64)))
	}

	if constraintsMap, ok := valid["constraints"]; ok {
		constraints, err := importConstraints(constraintsMap.(map[string]interface{}))
		if err != nil {
			return nil, errors.Trace(err)
		}
		result.Constraints_ = constraints
	}

	if availableTools, ok := valid["latest-tools"]; ok {
		num, err := version.Parse(availableTools.(string))
		if err != nil {
			return nil, errors.Trace(err)
		}
		result.LatestToolsVersion_ = num
	}

	if region, ok := valid["cloud-region"]; ok {
		result.CloudRegion_ = region.(string)
	}

	if credential, ok := valid["cloud-credential"]; ok {
		result.CloudCredential_ = credential.(string)
	}

	userMap := valid["users"].(map[string]interface{})
	users, err := importUsers(userMap)
	if err != nil {
		return nil, errors.Annotate(err, "users")
	}
	result.setUsers(users)

	machineMap := valid["machines"].(map[string]interface{})
	machines, err := importMachines(machineMap)
	if err != nil {
		return nil, errors.Annotate(err, "machines")
	}
	result.setMachines(machines)

	applicationMap := valid["applications"].(map[string]interface{})
	applications, err := importApplications(applicationMap)
	if err != nil {
		return nil, errors.Annotate(err, "applications")
	}
	result.setApplications(applications)

	relationMap := valid["relations"].(map[string]interface{})
	relations, err := importRelations(relationMap)
	if err != nil {
		return nil, errors.Annotate(err, "relations")
	}
	result.setRelations(relations)

	spaceMap := valid["spaces"].(map[string]interface{})
	spaces, err := importSpaces(spaceMap)
	if err != nil {
		return nil, errors.Annotate(err, "spaces")
	}
	result.setSpaces(spaces)

	deviceMap := valid["linklayerdevices"].(map[string]interface{})
	devices, err := importLinkLayerDevices(deviceMap)
	if err != nil {
		return nil, errors.Annotate(err, "linklayerdevices")
	}
	result.setLinkLayerDevices(devices)

	subnetsMap := valid["subnets"].(map[string]interface{})
	subnets, err := importSubnets(subnetsMap)
	if err != nil {
		return nil, errors.Annotate(err, "subnets")
	}
	result.setSubnets(subnets)

	addressMap := valid["ipaddresses"].(map[string]interface{})
	addresses, err := importIPAddresses(addressMap)
	if err != nil {
		return nil, errors.Annotate(err, "ipaddresses")
	}
	result.setIPAddresses(addresses)

	sshHostKeyMap := valid["sshhostkeys"].(map[string]interface{})
	hostKeys, err := importSSHHostKeys(sshHostKeyMap)
	if err != nil {
		return nil, errors.Annotate(err, "sshhostkeys")
	}
	result.setSSHHostKeys(hostKeys)

<<<<<<< HEAD
	cloudimagemetadataMap := valid["cloudimagemetadata"].(map[string]interface{})
	cloudimagemetadata, err := importCloudImageMetadatas(cloudimagemetadataMap)
	if err != nil {
		return nil, errors.Annotate(err, "cloudimagemetadata")
	}
	result.setCloudImageMetadatas(cloudimagemetadata)
=======
	actionsMap := valid["actions"].(map[string]interface{})
	actions, err := importActions(actionsMap)
	if err != nil {
		return nil, errors.Annotate(err, "actions")
	}
	result.setActions(actions)

	volumes, err := importVolumes(valid["volumes"].(map[string]interface{}))
	if err != nil {
		return nil, errors.Annotate(err, "volumes")
	}
	result.setVolumes(volumes)

	filesystems, err := importFilesystems(valid["filesystems"].(map[string]interface{}))
	if err != nil {
		return nil, errors.Annotate(err, "filesystems")
	}
	result.setFilesystems(filesystems)

	storages, err := importStorages(valid["storages"].(map[string]interface{}))
	if err != nil {
		return nil, errors.Annotate(err, "storages")
	}
	result.setStorages(storages)

	pools, err := importStoragePools(valid["storage-pools"].(map[string]interface{}))
	if err != nil {
		return nil, errors.Annotate(err, "storage-pools")
	}
	result.setStoragePools(pools)

>>>>>>> e6a1fd5e
	return result, nil
}<|MERGE_RESOLUTION|>--- conflicted
+++ resolved
@@ -50,15 +50,12 @@
 	m.setSubnets(nil)
 	m.setIPAddresses(nil)
 	m.setSSHHostKeys(nil)
-<<<<<<< HEAD
 	m.setCloudImageMetadatas(nil)
-=======
 	m.setActions(nil)
 	m.setVolumes(nil)
 	m.setFilesystems(nil)
 	m.setStorages(nil)
 	m.setStoragePools(nil)
->>>>>>> e6a1fd5e
 	return m
 }
 
@@ -129,11 +126,10 @@
 	LinkLayerDevices_ linklayerdevices `yaml:"linklayerdevices"`
 	IPAddresses_      ipaddresses      `yaml:"ipaddresses"`
 	Subnets_          subnets          `yaml:"subnets"`
-<<<<<<< HEAD
-	CloudImageMetadatas_          cloudimagemetadata          `yaml:"cloudimagemetadata"`
-=======
-	Actions_          actions          `yaml:"actions"`
->>>>>>> e6a1fd5e
+
+	CloudImageMetadatas_ cloudimagemetadata `yaml:"cloudimagemetadata"`
+
+	Actions_ actions `yaml:"actions"`
 
 	SSHHostKeys_ sshHostKeys `yaml:"sshhostkeys"`
 
@@ -414,23 +410,24 @@
 	}
 }
 
-<<<<<<< HEAD
 // CloudImageMetadatas implements Model.
 func (m *model) CloudImageMetadatas() []CloudImageMetadata {
 	var result []CloudImageMetadata
 	for _, addr := range m.CloudImageMetadatas_.CloudImageMetadatas_ {
-=======
+		result = append(result, addr)
+	}
+	return result
+}
+
 // Actions implements Model.
 func (m *model) Actions() []Action {
 	var result []Action
 	for _, addr := range m.Actions_.Actions_ {
->>>>>>> e6a1fd5e
 		result = append(result, addr)
 	}
 	return result
 }
 
-<<<<<<< HEAD
 // AddCloudImageMetadata implements Model.
 func (m *model) AddCloudImageMetadata(args CloudImageMetadataArgs) CloudImageMetadata {
 	addr := newCloudImageMetadata(args)
@@ -440,9 +437,11 @@
 
 func (m *model) setCloudImageMetadatas(cloudimagemetadataList []*cloudimagemetadata) {
 	m.CloudImageMetadatas_ = cloudimagemetadata{
-		Version:  1,
+		Version:              1,
 		CloudImageMetadatas_: cloudimagemetadataList,
-=======
+	}
+}
+
 // AddAction implements Model.
 func (m *model) AddAction(args ActionArgs) Action {
 	addr := newAction(args)
@@ -454,7 +453,6 @@
 	m.Actions_ = actions{
 		Version:  1,
 		Actions_: actionsList,
->>>>>>> e6a1fd5e
 	}
 }
 
@@ -895,31 +893,28 @@
 
 func importModelV1(source map[string]interface{}) (*model, error) {
 	fields := schema.Fields{
-		"owner":            schema.String(),
-		"cloud":            schema.String(),
-		"cloud-region":     schema.String(),
-		"config":           schema.StringMap(schema.Any()),
-		"latest-tools":     schema.String(),
-		"blocks":           schema.StringMap(schema.String()),
-		"users":            schema.StringMap(schema.Any()),
-		"machines":         schema.StringMap(schema.Any()),
-		"applications":     schema.StringMap(schema.Any()),
-		"relations":        schema.StringMap(schema.Any()),
-		"sshhostkeys":      schema.StringMap(schema.Any()),
-<<<<<<< HEAD
-		"cloudimagemetadata":          schema.StringMap(schema.Any()),
-=======
-		"actions":          schema.StringMap(schema.Any()),
->>>>>>> e6a1fd5e
-		"ipaddresses":      schema.StringMap(schema.Any()),
-		"spaces":           schema.StringMap(schema.Any()),
-		"subnets":          schema.StringMap(schema.Any()),
-		"linklayerdevices": schema.StringMap(schema.Any()),
-		"volumes":          schema.StringMap(schema.Any()),
-		"filesystems":      schema.StringMap(schema.Any()),
-		"storages":         schema.StringMap(schema.Any()),
-		"storage-pools":    schema.StringMap(schema.Any()),
-		"sequences":        schema.StringMap(schema.Int()),
+		"owner":              schema.String(),
+		"cloud":              schema.String(),
+		"cloud-region":       schema.String(),
+		"config":             schema.StringMap(schema.Any()),
+		"latest-tools":       schema.String(),
+		"blocks":             schema.StringMap(schema.String()),
+		"users":              schema.StringMap(schema.Any()),
+		"machines":           schema.StringMap(schema.Any()),
+		"applications":       schema.StringMap(schema.Any()),
+		"relations":          schema.StringMap(schema.Any()),
+		"sshhostkeys":        schema.StringMap(schema.Any()),
+		"cloudimagemetadata": schema.StringMap(schema.Any()),
+		"actions":            schema.StringMap(schema.Any()),
+		"ipaddresses":        schema.StringMap(schema.Any()),
+		"spaces":             schema.StringMap(schema.Any()),
+		"subnets":            schema.StringMap(schema.Any()),
+		"linklayerdevices":   schema.StringMap(schema.Any()),
+		"volumes":            schema.StringMap(schema.Any()),
+		"filesystems":        schema.StringMap(schema.Any()),
+		"storages":           schema.StringMap(schema.Any()),
+		"storage-pools":      schema.StringMap(schema.Any()),
+		"sequences":          schema.StringMap(schema.Int()),
 	}
 	// Some values don't have to be there.
 	defaults := schema.Defaults{
@@ -1040,14 +1035,13 @@
 	}
 	result.setSSHHostKeys(hostKeys)
 
-<<<<<<< HEAD
 	cloudimagemetadataMap := valid["cloudimagemetadata"].(map[string]interface{})
 	cloudimagemetadata, err := importCloudImageMetadatas(cloudimagemetadataMap)
 	if err != nil {
 		return nil, errors.Annotate(err, "cloudimagemetadata")
 	}
 	result.setCloudImageMetadatas(cloudimagemetadata)
-=======
+
 	actionsMap := valid["actions"].(map[string]interface{})
 	actions, err := importActions(actionsMap)
 	if err != nil {
@@ -1079,6 +1073,5 @@
 	}
 	result.setStoragePools(pools)
 
->>>>>>> e6a1fd5e
 	return result, nil
 }