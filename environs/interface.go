// Copyright 2011, 2012, 2013 Canonical Ltd.
// Licensed under the AGPLv3, see LICENCE file for details.

package environs

import (
	"errors"
	"io"

	"launchpad.net/juju-core/constraints"
	"launchpad.net/juju-core/environs/config"
	"launchpad.net/juju-core/instance"
	"launchpad.net/juju-core/state"
	"launchpad.net/juju-core/state/api"
	"launchpad.net/juju-core/tools"
	"launchpad.net/juju-core/utils"
)

// A EnvironProvider represents a computing and storage provider.
type EnvironProvider interface {
	// Prepare prepares an environment for use. Any additional
	// configuration attributes in the returned environment should
	// be saved to be used later. If the environment is already
	// prepared, this call is equivalent to Open.
	Prepare(cfg *config.Config) (Environ, error)

	// Open opens the environment and returns it.
	// The configuration must have come from a previously
	// prepared environment.
	Open(cfg *config.Config) (Environ, error)

	// Validate ensures that config is a valid configuration for this
	// provider, applying changes to it if necessary, and returns the
	// validated configuration.
	// If old is not nil, it holds the previous environment configuration
	// for consideration when validating changes.
	Validate(cfg, old *config.Config) (valid *config.Config, err error)

	// Boilerplate returns a default configuration for the environment in yaml format.
	// The text should be a key followed by some number of attributes:
	//    `environName:
	//        type: environTypeName
	//        attr1: val1
	//    `
	// The text is used as a template (see the template package) with one extra template
	// function available, rand, which expands to a random hexadecimal string when invoked.
	BoilerplateConfig() string

	// SecretAttrs filters the supplied configuration returning only values
	// which are considered sensitive.
	SecretAttrs(cfg *config.Config) (map[string]interface{}, error)

	// PublicAddress returns this machine's public host name.
	PublicAddress() (string, error)

	// PrivateAddress returns this machine's private host name.
	PrivateAddress() (string, error)
}

var ErrNoInstances = errors.New("no instances found")
var ErrPartialInstances = errors.New("only some instances were found")

// A StorageReader can retrieve and list files from a storage provider.
type StorageReader interface {
	// Get opens the given storage file and returns a ReadCloser
	// that can be used to read its contents.  It is the caller's
	// responsibility to close it after use.  If the name does not
	// exist, it should return a *NotFoundError.
	Get(name string) (io.ReadCloser, error)

	// List lists all names in the storage with the given prefix, in
	// alphabetical order.  The names in the storage are considered
	// to be in a flat namespace, so the prefix may include slashes
	// and the names returned are the full names for the matching
	// entries.
	List(prefix string) ([]string, error)

	// URL returns a URL that can be used to access the given storage file.
	URL(name string) (string, error)

	// ConsistencyStrategy returns the appropriate polling for waiting
	// for this storage to become consistent.
	// If the storage implementation has immediate consistency, the
	// strategy won't need to wait at all.  But for eventually-consistent
	// storage backends a few seconds of polling may be needed.
	ConsistencyStrategy() utils.AttemptStrategy
}

// A StorageWriter adds and removes files in a storage provider.
type StorageWriter interface {
	// Put reads from r and writes to the given storage file.
	// The length must give the total length of the file.
	Put(name string, r io.Reader, length int64) error

	// Remove removes the given file from the environment's
	// storage. It should not return an error if the file does
	// not exist.
	Remove(name string) error

	// RemoveAll deletes all files that have been stored here.
	// If the underlying storage implementation may be shared
	// with other actors, it must be sure not to delete their
	// file as well.
	// Nevertheless, use with care!  This method is only mean
	// for cleaning up an environment that's being destroyed.
	RemoveAll() error
}

// Storage represents storage that can be both
// read and written.
type Storage interface {
	StorageReader
	StorageWriter
}

// EnvironStorage implements storage access for an environment.
type EnvironStorage interface {
	// Storage returns storage specific to the environment.
	Storage() Storage

	// PublicStorage returns storage shared between environments.
	PublicStorage() StorageReader
}

<<<<<<< HEAD
// Preflighter is an optional interface that an Environ may implement,
// in order to support preflight checking of instance/container creation.
type Preflighter interface {
	// Preflight performs a preflight check on the specified instance,
	// series and constraints, checking that they are possibly valid for
	// creating an instance or a container in this environment.
	//
	// The instance parameter will be non-nil only if we are checking the
	// validity of creating a container.
	//
	// If this method returns nil, it is not guaranteed that the constraints
	// are valid; if a non-nil error is returned, then the constraints are
	// definitely invalid.
	Preflight(inst instance.Instance, series string, cons constraints.Value) error
=======
// ConfigGetter implements access to an environments configuration.
type ConfigGetter interface {
	// Config returns the configuration data with which the Environ was created.
	// Note that this is not necessarily current; the canonical location
	// for the configuration data is stored in the state.
	Config() *config.Config
>>>>>>> 4e695d8e
}

// An Environ represents a juju environment as specified
// in the environments.yaml file.
//
// Due to the limitations of some providers (for example ec2), the
// results of the Environ methods may not be fully sequentially
// consistent. In particular, while a provider may retry when it
// gets an error for an operation, it will not retry when
// an operation succeeds, even if that success is not
// consistent with a previous operation.
//
// Even though Juju takes care not to share an Environ between concurrent
// workers, it does allow concurrent method calls into the provider
// implementation.  The typical provider implementation needs locking to
// avoid undefined behaviour when the configuration changes.
type Environ interface {
	// Name returns the Environ's name.
	Name() string

	// Bootstrap initializes the state for the environment, possibly
	// starting one or more instances.  If the configuration's
	// AdminSecret is non-empty, the administrator password on the
	// newly bootstrapped state will be set to a hash of it (see
	// utils.PasswordHash), When first connecting to the
	// environment via the juju package, the password hash will be
	// automatically replaced by the real password.
	//
	// The supplied constraints are used to choose the initial instance
	// specification, and will be stored in the new environment's state.
	Bootstrap(cons constraints.Value, possibleTools tools.List, machineID string) error

	// StateInfo returns information on the state initialized
	// by Bootstrap.
	StateInfo() (*state.Info, *api.Info, error)

	// InstanceBroker defines methods for starting and stopping
	// instances.
	InstanceBroker

	// ConfigGetter allows the retrieval of the configuration data.
	ConfigGetter

	// SetConfig updates the Environ's configuration.
	//
	// Calls to SetConfig do not affect the configuration of
	// values previously obtained from Storage and PublicStorage.
	SetConfig(cfg *config.Config) error

	// Instances returns a slice of instances corresponding to the
	// given instance ids.  If no instances were found, but there
	// was no other error, it will return ErrNoInstances.  If
	// some but not all the instances were found, the returned slice
	// will have some nil slots, and an ErrPartialInstances error
	// will be returned.
	Instances(ids []instance.Id) ([]instance.Instance, error)

	EnvironStorage

	// Destroy shuts down all known machines and destroys the
	// rest of the environment. A list of instances known to
	// be part of the environment can be given with insts.
	// This is because recently started machines might not
	// yet be visible in the environment, so this method
	// can wait until they are.
	//
	// When Destroy has been called, any Environ referring to the
	// same remote environment may become invalid
	Destroy(insts []instance.Instance) error

	// OpenPorts opens the given ports for the whole environment.
	// Must only be used if the environment was setup with the
	// FwGlobal firewall mode.
	OpenPorts(ports []instance.Port) error

	// ClosePorts closes the given ports for the whole environment.
	// Must only be used if the environment was setup with the
	// FwGlobal firewall mode.
	ClosePorts(ports []instance.Port) error

	// Ports returns the ports opened for the whole environment.
	// Must only be used if the environment was setup with the
	// FwGlobal firewall mode.
	Ports() ([]instance.Port, error)

	// Provider returns the EnvironProvider that created this Environ.
	Provider() EnvironProvider
}<|MERGE_RESOLUTION|>--- conflicted
+++ resolved
@@ -122,7 +122,14 @@
 	PublicStorage() StorageReader
 }
 
-<<<<<<< HEAD
+// ConfigGetter implements access to an environments configuration.
+type ConfigGetter interface {
+	// Config returns the configuration data with which the Environ was created.
+	// Note that this is not necessarily current; the canonical location
+	// for the configuration data is stored in the state.
+	Config() *config.Config
+}
+
 // Preflighter is an optional interface that an Environ may implement,
 // in order to support preflight checking of instance/container creation.
 type Preflighter interface {
@@ -137,14 +144,6 @@
 	// are valid; if a non-nil error is returned, then the constraints are
 	// definitely invalid.
 	Preflight(inst instance.Instance, series string, cons constraints.Value) error
-=======
-// ConfigGetter implements access to an environments configuration.
-type ConfigGetter interface {
-	// Config returns the configuration data with which the Environ was created.
-	// Note that this is not necessarily current; the canonical location
-	// for the configuration data is stored in the state.
-	Config() *config.Config
->>>>>>> 4e695d8e
 }
 
 // An Environ represents a juju environment as specified
