--- conflicted
+++ resolved
@@ -75,7 +75,6 @@
 	mcfg := environs.NewMachineConfig(machineID, state.BootstrapNonce, nil, nil)
 	mcfg.StateServer = true
 
-<<<<<<< HEAD
 	// Create an empty bootstrap state file so we can get it's URL.
 	// If will be updated with the instance id and hardware characteristics after the
 	// bootstrap instance is started.
@@ -90,10 +89,7 @@
 	}
 	mcfg.StateInfoURL = stateFileURL
 
-	log.Debugf("environs/maas: bootstrapping environment %q", env.Name())
-=======
 	logger.Debugf("bootstrapping environment %q", env.Name())
->>>>>>> 887dcb7d
 	possibleTools, err := environs.FindBootstrapTools(env, cons)
 	if err != nil {
 		return nil, err
