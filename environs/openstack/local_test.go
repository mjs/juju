package openstack_test

import (
	"fmt"
	. "launchpad.net/gocheck"
	"launchpad.net/goose/identity"
	"launchpad.net/goose/testservices/hook"
	"launchpad.net/goose/testservices/openstackservice"
	"launchpad.net/juju-core/constraints"
	"launchpad.net/juju-core/environs"
	"launchpad.net/juju-core/environs/jujutest"
	"launchpad.net/juju-core/environs/openstack"
	"launchpad.net/juju-core/juju/testing"
	"launchpad.net/juju-core/state"
	coretesting "launchpad.net/juju-core/testing"
	"launchpad.net/juju-core/version"
	"net/http"
	"net/http/httptest"
)

type ProviderSuite struct{}

var _ = Suite(&ProviderSuite{})

func (s *ProviderSuite) SetUpTest(c *C) {
	openstack.ShortTimeouts(true)
}

func (s *ProviderSuite) TearDownTest(c *C) {
	openstack.ShortTimeouts(false)
}

func (s *ProviderSuite) TestMetadata(c *C) {
	openstack.UseTestMetadata(openstack.MetadataTestingBase)
	defer openstack.UseTestMetadata(nil)

	p, err := environs.Provider("openstack")
	c.Assert(err, IsNil)

	addr, err := p.PublicAddress()
	c.Assert(err, IsNil)
	c.Assert(addr, Equals, "203.1.1.2")

	addr, err = p.PrivateAddress()
	c.Assert(err, IsNil)
	c.Assert(addr, Equals, "10.1.1.2")

	id, err := p.InstanceId()
	c.Assert(err, IsNil)
	c.Assert(id, Equals, state.InstanceId("d8e02d56-2648-49a3-bf97-6be8f1204f38"))
}

func (s *ProviderSuite) TestPublicFallbackToPrivate(c *C) {
	openstack.UseTestMetadata([]jujutest.FileContent{
		{"/latest/meta-data/public-ipv4", "203.1.1.2"},
		{"/latest/meta-data/local-ipv4", "10.1.1.2"},
	})
	defer openstack.UseTestMetadata(nil)
	p, err := environs.Provider("openstack")
	c.Assert(err, IsNil)

	addr, err := p.PublicAddress()
	c.Assert(err, IsNil)
	c.Assert(addr, Equals, "203.1.1.2")

	openstack.UseTestMetadata([]jujutest.FileContent{
		{"/latest/meta-data/local-ipv4", "10.1.1.2"},
		{"/latest/meta-data/public-ipv4", ""},
	})
	addr, err = p.PublicAddress()
	c.Assert(err, IsNil)
	c.Assert(addr, Equals, "10.1.1.2")
}

func (s *ProviderSuite) TestLegacyInstanceId(c *C) {
	openstack.UseTestMetadata(openstack.MetadataHP)
	defer openstack.UseTestMetadata(nil)

	p, err := environs.Provider("openstack")
	c.Assert(err, IsNil)

	id, err := p.InstanceId()
	c.Assert(err, IsNil)
	c.Assert(id, Equals, state.InstanceId("2748"))
}

// Register tests to run against a test Openstack instance (service doubles).
func registerLocalTests() {
	cred := &identity.Credentials{
		User:       "fred",
		Secrets:    "secret",
		Region:     "some region",
		TenantName: "some tenant",
	}
	Suite(&localLiveSuite{
		LiveTests: LiveTests{
			cred: cred,
		},
	})
	Suite(&localServerSuite{
		cred: cred,
	})
}

// localServer is used to spin up a local Openstack service double.
type localServer struct {
	Server     *httptest.Server
	Mux        *http.ServeMux
	oldHandler http.Handler
	Service    *openstackservice.Openstack
}

func (s *localServer) start(c *C, cred *identity.Credentials) {
	// Set up the HTTP server.
	s.Server = httptest.NewServer(nil)
	s.oldHandler = s.Server.Config.Handler
	s.Mux = http.NewServeMux()
	s.Server.Config.Handler = s.Mux
	cred.URL = s.Server.URL
	s.Service = openstackservice.New(cred)
	s.Service.SetupHTTP(s.Mux)
	openstack.ShortTimeouts(true)
}

func (s *localServer) stop() {
	s.Mux = nil
	s.Server.Config.Handler = s.oldHandler
	s.Server.Close()
	openstack.ShortTimeouts(false)
}

// localLiveSuite runs tests from LiveTests using an Openstack service double.
type localLiveSuite struct {
	coretesting.LoggingSuite
	LiveTests
	srv localServer
}

func (s *localLiveSuite) SetUpSuite(c *C) {
	s.LoggingSuite.SetUpSuite(c)
	c.Logf("Running live tests using openstack service test double")

	s.testImageId = "1"
	s.testFlavor = "m1.small"
	s.srv.start(c, s.cred)
	s.LiveTests.SetUpSuite(c)
}

func (s *localLiveSuite) TearDownSuite(c *C) {
	s.LiveTests.TearDownSuite(c)
	s.srv.stop()
	s.LoggingSuite.TearDownSuite(c)
}

func (s *localLiveSuite) SetUpTest(c *C) {
	s.LoggingSuite.SetUpTest(c)
	s.LiveTests.SetUpTest(c)
}

func (s *localLiveSuite) TearDownTest(c *C) {
	s.LiveTests.TearDownTest(c)
	s.LoggingSuite.TearDownTest(c)
}

// localServerSuite contains tests that run against an Openstack service double.
// These tests can test things that would be unreasonably slow or expensive
// to test on a live Openstack server. The service double is started and stopped for
// each test.
type localServerSuite struct {
	coretesting.LoggingSuite
	jujutest.Tests
	cred *identity.Credentials
	srv  localServer
	env  environs.Environ
}

func (s *localServerSuite) SetUpSuite(c *C) {
	s.LoggingSuite.SetUpSuite(c)
	s.Tests.SetUpSuite(c)
	c.Logf("Running local tests")
}

func (s *localServerSuite) TearDownSuite(c *C) {
	s.Tests.TearDownSuite(c)
	s.LoggingSuite.TearDownSuite(c)
}

func testConfig(cred *identity.Credentials) map[string]interface{} {
	attrs := makeTestConfig()
	attrs["admin-secret"] = "secret"
	attrs["username"] = cred.User
	attrs["password"] = cred.Secrets
	attrs["region"] = cred.Region
	attrs["auth-url"] = cred.URL
	attrs["tenant-name"] = cred.TenantName
	attrs["default-image-id"] = "1"
	attrs["default-instance-type"] = "m1.small"
	return attrs
}

func (s *localServerSuite) SetUpTest(c *C) {
	s.LoggingSuite.SetUpTest(c)
	s.srv.start(c, s.cred)
	s.Tests = jujutest.Tests{
		Config: testConfig(s.cred),
	}
	s.Tests.SetUpTest(c)
	writeablePublicStorage := openstack.WritablePublicStorage(s.Env)
	putFakeTools(c, writeablePublicStorage)
	s.env = s.Tests.Env
}

func (s *localServerSuite) TearDownTest(c *C) {
	s.Tests.TearDownTest(c)
	s.srv.stop()
	s.LoggingSuite.TearDownTest(c)
}

// If the bootstrap node is configured to require a public IP address,
// bootstrapping fails if an address cannot be allocated.
func (s *localServerSuite) TestBootstrapFailsWhenPublicIPError(c *C) {
	cleanup := s.srv.Service.Nova.RegisterControlPoint(
		"addFloatingIP",
		func(sc hook.ServiceControl, args ...interface{}) error {
			return fmt.Errorf("failed on purpose")
		},
	)
	defer cleanup()
	// Create a config that matches s.Config but with use-floating-ip set to true
	newconfig := make(map[string]interface{}, len(s.Config))
	for k, v := range s.Config {
		newconfig[k] = v
	}
	newconfig["use-floating-ip"] = true
	env, err := environs.NewFromAttrs(newconfig)
	c.Assert(err, IsNil)
	err = environs.Bootstrap(env, constraints.Value{})
	c.Assert(err, ErrorMatches, ".*cannot allocate a public IP as needed.*")
}

// If the environment is configured not to require a public IP address for nodes,
// bootstrapping and starting an instance should occur without any attempt to allocate a public address.
func (s *localServerSuite) TestStartInstanceWithoutPublicIP(c *C) {
	openstack.SetUseFloatingIP(s.Env, false)
	cleanup := s.srv.Service.Nova.RegisterControlPoint(
		"addFloatingIP",
		func(sc hook.ServiceControl, args ...interface{}) error {
			return fmt.Errorf("add floating IP should not have been called")
		},
	)
	defer cleanup()
	cleanup = s.srv.Service.Nova.RegisterControlPoint(
		"addServerFloatingIP",
		func(sc hook.ServiceControl, args ...interface{}) error {
			return fmt.Errorf("add server floating IP should not have been called")
		},
	)
	defer cleanup()
	err := environs.Bootstrap(s.Env, constraints.Value{})
	c.Assert(err, IsNil)
<<<<<<< HEAD
	inst := testing.StartInstance(c, s.Env, "100")
=======
	inst, err := s.Env.StartInstance("100", constraints.Value{}, testing.InvalidStateInfo("100"), testing.InvalidAPIInfo("100"), nil)
	c.Assert(err, IsNil)
>>>>>>> cc85db2b
	err = s.Env.StopInstances([]environs.Instance{inst})
	c.Assert(err, IsNil)
}

var instanceGathering = []struct {
	ids []state.InstanceId
	err error
}{
	{ids: []state.InstanceId{"id0"}},
	{ids: []state.InstanceId{"id0", "id0"}},
	{ids: []state.InstanceId{"id0", "id1"}},
	{ids: []state.InstanceId{"id1", "id0"}},
	{ids: []state.InstanceId{"id1", "id0", "id1"}},
	{
		ids: []state.InstanceId{""},
		err: environs.ErrNoInstances,
	},
	{
		ids: []state.InstanceId{"", ""},
		err: environs.ErrNoInstances,
	},
	{
		ids: []state.InstanceId{"", "", ""},
		err: environs.ErrNoInstances,
	},
	{
		ids: []state.InstanceId{"id0", ""},
		err: environs.ErrPartialInstances,
	},
	{
		ids: []state.InstanceId{"", "id1"},
		err: environs.ErrPartialInstances,
	},
	{
		ids: []state.InstanceId{"id0", "id1", ""},
		err: environs.ErrPartialInstances,
	},
	{
		ids: []state.InstanceId{"id0", "", "id0"},
		err: environs.ErrPartialInstances,
	},
	{
		ids: []state.InstanceId{"id0", "id0", ""},
		err: environs.ErrPartialInstances,
	},
	{
		ids: []state.InstanceId{"", "id0", "id1"},
		err: environs.ErrPartialInstances,
	},
}

func (s *localServerSuite) TestInstancesGathering(c *C) {
<<<<<<< HEAD
	inst0 := testing.StartInstance(c, s.Env, "100")
	id0 := inst0.Id()
	inst1 := testing.StartInstance(c, s.Env, "101")
=======
	inst0, err := s.Env.StartInstance("100", constraints.Value{}, testing.InvalidStateInfo("100"), testing.InvalidAPIInfo("100"), nil)
	c.Assert(err, IsNil)
	id0 := inst0.Id()
	inst1, err := s.Env.StartInstance("101", constraints.Value{}, testing.InvalidStateInfo("101"), testing.InvalidAPIInfo("101"), nil)
	c.Assert(err, IsNil)
>>>>>>> cc85db2b
	id1 := inst1.Id()
	defer func() {
		err := s.Env.StopInstances([]environs.Instance{inst0, inst1})
		c.Assert(err, IsNil)
	}()

	for i, test := range instanceGathering {
		c.Logf("test %d: find %v -> expect len %d, err: %v", i, test.ids, len(test.ids), test.err)
		ids := make([]state.InstanceId, len(test.ids))
		for j, id := range test.ids {
			switch id {
			case "id0":
				ids[j] = id0
			case "id1":
				ids[j] = id1
			}
		}
		insts, err := s.Env.Instances(ids)
		c.Assert(err, Equals, test.err)
		if err == environs.ErrNoInstances {
			c.Assert(insts, HasLen, 0)
		} else {
			c.Assert(insts, HasLen, len(test.ids))
		}
		for j, inst := range insts {
			if ids[j] != "" {
				c.Assert(inst.Id(), Equals, ids[j])
			} else {
				c.Assert(inst, IsNil)
			}
		}
	}
}

// TODO (wallyworld) - this test was copied from the ec2 provider.
// It should be moved to environs.jujutests.Tests.
func (t *localServerSuite) TestBootstrapInstanceUserDataAndState(c *C) {
	policy := t.env.AssignmentPolicy()
	c.Assert(policy, Equals, state.AssignUnused)

	err := environs.Bootstrap(t.env, constraints.Value{})
	c.Assert(err, IsNil)

	// check that the state holds the id of the bootstrap machine.
	stateData, err := openstack.LoadState(t.env)
	c.Assert(err, IsNil)
	c.Assert(stateData.StateInstances, HasLen, 1)

	insts, err := t.env.Instances(stateData.StateInstances)
	c.Assert(err, IsNil)
	c.Assert(insts, HasLen, 1)
	c.Check(insts[0].Id(), Equals, stateData.StateInstances[0])

	info, apiInfo, err := t.env.StateInfo()
	c.Assert(err, IsNil)
	c.Assert(info, NotNil)

	bootstrapDNS, err := insts[0].DNSName()
	c.Assert(err, IsNil)
	c.Assert(bootstrapDNS, Not(Equals), "")

	// TODO(wallyworld) - 2013-03-01 bug=1137005
	// The nova test double needs to be updated to support retrieving instance userData.
	// Until then, we can't check the cloud init script was generated correctly.

	// check that a new instance will be started with a machine agent,
	// and without a provisioning agent.
	series := version.Current.Series
	info.EntityName = "machine-1"
	apiInfo.EntityName = "machine-1"
<<<<<<< HEAD
	inst1, err := t.env.StartInstance("1", series, info, apiInfo)
=======
	inst1, err := t.env.StartInstance("1", constraints.Value{}, info, apiInfo, nil)
>>>>>>> cc85db2b
	c.Assert(err, IsNil)

	err = t.env.Destroy(append(insts, inst1))
	c.Assert(err, IsNil)

	_, err = openstack.LoadState(t.env)
	c.Assert(err, NotNil)
}<|MERGE_RESOLUTION|>--- conflicted
+++ resolved
@@ -258,12 +258,7 @@
 	defer cleanup()
 	err := environs.Bootstrap(s.Env, constraints.Value{})
 	c.Assert(err, IsNil)
-<<<<<<< HEAD
 	inst := testing.StartInstance(c, s.Env, "100")
-=======
-	inst, err := s.Env.StartInstance("100", constraints.Value{}, testing.InvalidStateInfo("100"), testing.InvalidAPIInfo("100"), nil)
-	c.Assert(err, IsNil)
->>>>>>> cc85db2b
 	err = s.Env.StopInstances([]environs.Instance{inst})
 	c.Assert(err, IsNil)
 }
@@ -316,17 +311,9 @@
 }
 
 func (s *localServerSuite) TestInstancesGathering(c *C) {
-<<<<<<< HEAD
 	inst0 := testing.StartInstance(c, s.Env, "100")
 	id0 := inst0.Id()
 	inst1 := testing.StartInstance(c, s.Env, "101")
-=======
-	inst0, err := s.Env.StartInstance("100", constraints.Value{}, testing.InvalidStateInfo("100"), testing.InvalidAPIInfo("100"), nil)
-	c.Assert(err, IsNil)
-	id0 := inst0.Id()
-	inst1, err := s.Env.StartInstance("101", constraints.Value{}, testing.InvalidStateInfo("101"), testing.InvalidAPIInfo("101"), nil)
-	c.Assert(err, IsNil)
->>>>>>> cc85db2b
 	id1 := inst1.Id()
 	defer func() {
 		err := s.Env.StopInstances([]environs.Instance{inst0, inst1})
@@ -397,11 +384,7 @@
 	series := version.Current.Series
 	info.EntityName = "machine-1"
 	apiInfo.EntityName = "machine-1"
-<<<<<<< HEAD
-	inst1, err := t.env.StartInstance("1", series, info, apiInfo)
-=======
-	inst1, err := t.env.StartInstance("1", constraints.Value{}, info, apiInfo, nil)
->>>>>>> cc85db2b
+	inst1, err := t.env.StartInstance("1", series, constraints.Value{}, info, apiInfo)
 	c.Assert(err, IsNil)
 
 	err = t.env.Destroy(append(insts, inst1))
