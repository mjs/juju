package jujutest

import (
	"fmt"
	. "launchpad.net/gocheck"
	"launchpad.net/juju-core/environs"
	"launchpad.net/juju-core/environs/config"
	"launchpad.net/juju-core/juju"
	"launchpad.net/juju-core/state"
	"launchpad.net/juju-core/version"
	"time"
)

// TestStartStop is similar to Tests.TestStartStop except
// that it does not assume a pristine environment.
func (t *LiveTests) TestStartStop(c *C) {
	insts, err := t.Env.Instances(nil)
	c.Assert(err, IsNil)
	c.Check(insts, HasLen, 0)

	inst, err := t.Env.StartInstance(0, InvalidStateInfo, nil)
	c.Assert(err, IsNil)
	c.Assert(inst, NotNil)
	id0 := inst.Id()

	insts, err = t.Env.Instances([]string{id0, id0})
	c.Assert(err, IsNil)
	c.Assert(insts, HasLen, 2)
	c.Assert(insts[0].Id(), Equals, id0)
	c.Assert(insts[1].Id(), Equals, id0)

	insts, err = t.Env.AllInstances()
	c.Assert(err, IsNil)
	// differs from the check above because AllInstances returns
	// a set (without duplicates) containing only one instance.
	c.Assert(insts, HasLen, 1)
	c.Assert(insts[0].Id(), Equals, id0)

	dns, err := inst.WaitDNSName()
	c.Assert(err, IsNil)
	c.Assert(dns, Not(Equals), "")

	insts, err = t.Env.Instances([]string{id0, ""})
	c.Assert(err, Equals, environs.ErrPartialInstances)
	c.Assert(insts, HasLen, 2)
	c.Check(insts[0].Id(), Equals, id0)
	c.Check(insts[1], IsNil)

	err = t.Env.StopInstances([]environs.Instance{inst})
	c.Assert(err, IsNil)

	// Stopping may not be noticed at first due to eventual
	// consistency. Repeat a few times to ensure we get the error.
	for i := 0; i < 20; i++ {
		insts, err = t.Env.Instances([]string{id0})
		if err != nil {
			break
		}
		time.Sleep(0.25e9)
	}
	c.Assert(err, Equals, environs.ErrNoInstances)
	c.Assert(insts, HasLen, 0)
}

func (t *LiveTests) TestPorts(c *C) {
	inst1, err := t.Env.StartInstance(1, InvalidStateInfo, nil)
	c.Assert(err, IsNil)
	c.Assert(inst1, NotNil)
	defer t.Env.StopInstances([]environs.Instance{inst1})

	ports, err := inst1.Ports(1)
	c.Assert(err, IsNil)
	c.Assert(ports, HasLen, 0)

	inst2, err := t.Env.StartInstance(2, InvalidStateInfo, nil)
	c.Assert(err, IsNil)
	c.Assert(inst2, NotNil)
	ports, err = inst2.Ports(2)
	c.Assert(err, IsNil)
	c.Assert(ports, HasLen, 0)
	defer t.Env.StopInstances([]environs.Instance{inst2})

	// Open some ports and check they're there.
	err = inst1.OpenPorts(1, []state.Port{{"udp", 67}, {"tcp", 45}})
	c.Assert(err, IsNil)
	ports, err = inst1.Ports(1)
	c.Assert(err, IsNil)
	c.Assert(ports, DeepEquals, []state.Port{{"tcp", 45}, {"udp", 67}})
	ports, err = inst2.Ports(2)
	c.Assert(err, IsNil)
	c.Assert(ports, HasLen, 0)

	// Check there's no crosstalk to another machine
	err = inst2.OpenPorts(2, []state.Port{{"tcp", 89}, {"tcp", 45}})
	c.Assert(err, IsNil)
	ports, err = inst2.Ports(2)
	c.Assert(err, IsNil)
	c.Assert(ports, DeepEquals, []state.Port{{"tcp", 45}, {"tcp", 89}})
	ports, err = inst1.Ports(1)
	c.Assert(err, IsNil)
	c.Assert(ports, DeepEquals, []state.Port{{"tcp", 45}, {"udp", 67}})

	// Check that opening the same port again is ok.
	err = inst2.OpenPorts(2, []state.Port{{"tcp", 45}})
	c.Assert(err, IsNil)
	ports, err = inst2.Ports(2)
	c.Assert(err, IsNil)
	c.Assert(ports, DeepEquals, []state.Port{{"tcp", 45}, {"tcp", 89}})

	// Check that opening the same port again and another port is ok.
	err = inst2.OpenPorts(2, []state.Port{{"tcp", 45}, {"tcp", 99}})
	c.Assert(err, IsNil)
	ports, err = inst2.Ports(2)
	c.Assert(err, IsNil)
	c.Assert(ports, DeepEquals, []state.Port{{"tcp", 45}, {"tcp", 89}, {"tcp", 99}})

	// Check that we can close ports and that there's no crosstalk.
	err = inst2.ClosePorts(2, []state.Port{{"tcp", 45}, {"tcp", 99}})
	c.Assert(err, IsNil)
	ports, err = inst2.Ports(2)
	c.Assert(err, IsNil)
	c.Assert(ports, DeepEquals, []state.Port{{"tcp", 89}})
	ports, err = inst1.Ports(1)
	c.Assert(err, IsNil)
	c.Assert(ports, DeepEquals, []state.Port{{"tcp", 45}, {"udp", 67}})

	// Check that we can close multiple ports.
	err = inst1.ClosePorts(1, []state.Port{{"tcp", 45}, {"udp", 67}})
	c.Assert(err, IsNil)
	ports, err = inst1.Ports(1)
	c.Assert(ports, HasLen, 0)

	// Check that we can close ports that aren't there.
	err = inst2.ClosePorts(2, []state.Port{{"tcp", 111}, {"udp", 222}})
	c.Assert(err, IsNil)
	ports, err = inst2.Ports(2)
	c.Assert(ports, DeepEquals, []state.Port{{"tcp", 89}})
}

func (t *LiveTests) TestBootstrapMultiple(c *C) {
	t.BootstrapOnce(c)

	// Wait for a while to let eventual consistency catch up, hopefully.
	time.Sleep(t.ConsistencyDelay)
	err := t.Env.Bootstrap(false)
	c.Assert(err, ErrorMatches, "environment is already bootstrapped")

	c.Logf("destroy env")
	t.Destroy(c)

	// check that we can bootstrap after destroy
	t.BootstrapOnce(c)
}

func (t *LiveTests) TestBootstrapProvisioner(c *C) {
	if !t.CanOpenState || !t.HasProvisioner {
		c.Skip(fmt.Sprintf("skipping provisioner test, CanOpenState: %v, HasProvisioner: %v", t.CanOpenState, t.HasProvisioner))
	}
	t.BootstrapOnce(c)

	conn, err := juju.NewConn(t.Env)
	c.Assert(err, IsNil)
	defer conn.Close()

	// Check that we can upgrade the machine agent on the bootstrap machine.
	m, err := conn.State.Machine(0)
	c.Assert(err, IsNil)

<<<<<<< HEAD
	t.checkUpgradeMachineAgent(c, conn.State, m)
=======
	// Check that the agent version has made it through the
	// bootstrap process (it's optional in the config.Config)
	cfg, err := conn.State.EnvironConfig()
	c.Assert(err, IsNil)
	c.Check(cfg.AgentVersion(), Equals, version.Current.Number)

	t.checkUpgradeMachineAgent(c, m)
>>>>>>> 495e1331

	// place a new machine into the state
	m, err = conn.State.AddMachine()
	c.Assert(err, IsNil)

	t.assertStartInstance(c, m)

	// now remove it
	c.Assert(conn.State.RemoveMachine(m.Id()), IsNil)

	// watch the PA remove it
	t.assertStopInstance(c, m)
	assertInstanceId(c, m, nil)
}

func (t *LiveTests) checkUpgradeMachineAgent(c *C, st *state.State, m *state.Machine) {
	// First watch the machine agent's to make sure that the its
	// current tools are set appropriately.
	w := m.Watch()

	var gotTools *state.Tools
	for _ = range w.Changes() {
		tools, err := m.AgentTools()
		c.Assert(err, IsNil)
		if tools.URL == "" {
			// Machine agent hasn't started yet.
			continue
		}
		gotTools = tools
		break
	}
	c.Assert(gotTools, NotNil, Commentf("tools watcher died: %v", w.Err()))
	c.Assert(gotTools.Binary, Equals, version.Current)

	c.Logf("putting testing version of juju tools")

	newVersion := version.Current
	newVersion.Patch++
	upgradeTools, err := environs.PutTools(t.Env.Storage(), &newVersion)
	c.Assert(err, IsNil)

	// Check that the put version really is the version we expect.
	c.Assert(upgradeTools.Binary, Equals, newVersion)
	err = setStateAgentVersion(st, newVersion.Number)
	c.Assert(err, IsNil)

	c.Logf("waiting for upgrade")
	_, ok := <-w.Changes()
	if !ok {
		c.Fatalf("watcher died: %v", w.Err())
	}
	tools, err := m.AgentTools()
	c.Assert(err, IsNil)
	// N.B. We can't test that the URL is the same because there's
	// no guarantee that it is, even though it might be referring to
	// the same thing.
	c.Assert(tools.Binary, DeepEquals, upgradeTools.Binary)
	c.Logf("upgrade successful!")
}

// setStateAgentVersion sets the current agent version in the
// state's environment configuration.
func setStateAgentVersion(st *state.State, vers version.Number) error {
	cfg, err := st.EnvironConfig()
	if err != nil {
		return err
	}
	attrs := cfg.AllAttrs()
	attrs["agent-version"] = vers.String()
	cfg, err = config.New(attrs)
	if err != nil {
		panic(fmt.Errorf("config refused agent-version: %v", err))
	}
	return st.SetEnvironConfig(cfg)
}

var waitAgent = environs.AttemptStrategy{
	Total: 30 * time.Second,
	Delay: 1 * time.Second,
}

func (t *LiveTests) assertStartInstance(c *C, m *state.Machine) {
	// Wait for machine to get an instance id.
	for a := waitAgent.Start(); a.Next(); {
		instId, err := m.InstanceId()
		if _, ok := err.(*state.NotFoundError); ok {
			continue
		}
		c.Assert(err, IsNil)
		_, err = t.Env.Instances([]string{instId})
		c.Assert(err, IsNil)
		return
	}
	c.Fatalf("provisioner failed to start machine after %v", waitAgent.Total)
}

func (t *LiveTests) assertStopInstance(c *C, m *state.Machine) {
	// Wait for machine id to be cleared.
	for a := waitAgent.Start(); a.Next(); {
		if instId, err := m.InstanceId(); instId == "" {
			c.Assert(err, FitsTypeOf, &state.NotFoundError{})
			return
		}
	}
	c.Fatalf("provisioner failed to stop machine after %v", waitAgent.Total)
}

// assertInstanceId asserts that the machine has an instance id
// that matches that of the given instance. If the instance is nil,
// It asserts that the instance id is unset.
func assertInstanceId(c *C, m *state.Machine, inst environs.Instance) {
	// TODO(dfc) add machine.WatchConfig() to avoid having to poll.
	var instId, id string
	var err error
	if inst != nil {
		instId = inst.Id()
	}
	for a := waitAgent.Start(); a.Next(); {
		id, err = m.InstanceId()
		_, notset := err.(*state.NotFoundError)
		if notset {
			if inst == nil {
				return
			}
			continue
		}
		c.Assert(err, IsNil)
		break
	}
	c.Assert(err, IsNil)
	c.Assert(id, Equals, instId)
}

// TODO check that binary data works ok?
var contents = []byte("hello\n")
var contents2 = []byte("goodbye\n\n")

func (t *LiveTests) TestFile(c *C) {
	name := fmt.Sprint("testfile", time.Now().UnixNano())
	storage := t.Env.Storage()

	checkFileDoesNotExist(c, storage, name)
	checkPutFile(c, storage, name, contents)
	checkFileHasContents(c, storage, name, contents)
	checkPutFile(c, storage, name, contents2) // check that we can overwrite the file
	checkFileHasContents(c, storage, name, contents2)

	// check that the listed contents include the
	// expected name.
	names, err := storage.List("")
	c.Assert(err, IsNil)
	found := false
	for _, lname := range names {
		if lname == name {
			found = true
			break
		}
	}
	if !found {
		c.Errorf("file name %q not found in file list %q", name, names)
	}

	err = storage.Remove(name)
	c.Check(err, IsNil)
	checkFileDoesNotExist(c, storage, name)
	// removing a file that does not exist should not be an error.
	err = storage.Remove(name)
	c.Check(err, IsNil)
}

// Check that we can't start an instance running tools
// that correspond with no available platform.
func (t *LiveTests) TestStartInstanceOnUnknownPlatform(c *C) {
	vers := version.Current
	// Note that we want this test to function correctly in the
	// dummy environment, so to avoid enumerating all possible
	// platforms in the dummy provider, it treats only series and/or
	// architectures with the "unknown" prefix as invalid.
	vers.Series = "unknownseries"
	vers.Arch = "unknownarch"
	name := environs.ToolsStoragePath(vers)
	storage := t.Env.Storage()
	checkPutFile(c, storage, name, []byte("fake tools on invalid series"))
	defer storage.Remove(name)

	url, err := storage.URL(name)
	c.Assert(err, IsNil)
	tools := &state.Tools{
		Binary: vers,
		URL:    url,
	}

	inst, err := t.Env.StartInstance(4, InvalidStateInfo, tools)
	if inst != nil {
		err := t.Env.StopInstances([]environs.Instance{inst})
		c.Check(err, IsNil)
	}
	c.Assert(inst, IsNil)
	c.Assert(err, ErrorMatches, "cannot find image.*")
}<|MERGE_RESOLUTION|>--- conflicted
+++ resolved
@@ -166,17 +166,13 @@
 	m, err := conn.State.Machine(0)
 	c.Assert(err, IsNil)
 
-<<<<<<< HEAD
-	t.checkUpgradeMachineAgent(c, conn.State, m)
-=======
 	// Check that the agent version has made it through the
 	// bootstrap process (it's optional in the config.Config)
 	cfg, err := conn.State.EnvironConfig()
 	c.Assert(err, IsNil)
 	c.Check(cfg.AgentVersion(), Equals, version.Current.Number)
 
-	t.checkUpgradeMachineAgent(c, m)
->>>>>>> 495e1331
+	t.checkUpgradeMachineAgent(c, conn.State, m)
 
 	// place a new machine into the state
 	m, err = conn.State.AddMachine()
