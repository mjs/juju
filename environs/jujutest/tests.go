package jujutest

import (
	"bytes"
	"io"
	"io/ioutil"
	. "launchpad.net/gocheck"
	"launchpad.net/juju-core/environs"
	"launchpad.net/juju-core/juju/testing"
	"launchpad.net/juju-core/state"
	coretesting "launchpad.net/juju-core/testing"
	"launchpad.net/juju-core/trivial"
	"net/http"
	"sort"
)

// Tests is a gocheck suite containing tests verifying juju functionality
// against the environment with the given configuration. The
// tests are not designed to be run against a live server - the Environ
// is opened once for each test, and some potentially expensive operations
// may be executed.
type Tests struct {
	coretesting.LoggingSuite
	Config map[string]interface{}
	Env    environs.Environ
}

// Open opens an instance of the testing environment.
func (t *Tests) Open(c *C) environs.Environ {
	e, err := environs.NewFromAttrs(t.Config)
	c.Assert(err, IsNil, Commentf("opening environ %#v", t.Config))
	c.Assert(e, NotNil)
	return e
}

func (t *Tests) SetUpTest(c *C) {
	t.LoggingSuite.SetUpTest(c)
	t.Env = t.Open(c)
}

func (t *Tests) TearDownTest(c *C) {
	if t.Env != nil {
		err := t.Env.Destroy(nil)
		c.Check(err, IsNil)
		t.Env = nil
	}
	t.LoggingSuite.TearDownTest(c)
}

func (t *Tests) TestBootstrapWithoutAdminSecret(c *C) {
	m := t.Env.Config().AllAttrs()
	delete(m, "admin-secret")
	env, err := environs.NewFromAttrs(m)
	c.Assert(err, IsNil)
<<<<<<< HEAD
	err = environs.Bootstrap(env, state.Constraints{}, false, panicWrite)
=======
	err = environs.Bootstrap(env, false)
>>>>>>> 3e995565
	c.Assert(err, ErrorMatches, ".*admin-secret is required for bootstrap")
}

func (t *Tests) TestProviderAssignmentPolicy(c *C) {
	e := t.Open(c)
	policy := e.AssignmentPolicy()
	c.Assert(policy, FitsTypeOf, state.AssignUnused)
}

func (t *Tests) TestStartStop(c *C) {
	e := t.Open(c)

	insts, err := e.Instances(nil)
	c.Assert(err, IsNil)
	c.Assert(insts, HasLen, 0)

	inst0, err := e.StartInstance("0", testing.InvalidStateInfo("0"), testing.InvalidAPIInfo("0"), nil)
	c.Assert(err, IsNil)
	c.Assert(inst0, NotNil)
	id0 := inst0.Id()

	inst1, err := e.StartInstance("1", testing.InvalidStateInfo("1"), testing.InvalidAPIInfo("1"), nil)
	c.Assert(err, IsNil)
	c.Assert(inst1, NotNil)
	id1 := inst1.Id()

	insts, err = e.Instances([]state.InstanceId{id0, id1})
	c.Assert(err, IsNil)
	c.Assert(insts, HasLen, 2)
	c.Assert(insts[0].Id(), Equals, id0)
	c.Assert(insts[1].Id(), Equals, id1)

	// order of results is not specified
	insts, err = e.AllInstances()
	c.Assert(err, IsNil)
	c.Assert(insts, HasLen, 2)
	c.Assert(insts[0].Id(), Not(Equals), insts[1].Id())

	err = e.StopInstances([]environs.Instance{inst0})
	c.Assert(err, IsNil)

	insts, err = e.Instances([]state.InstanceId{id0, id1})
	c.Assert(err, Equals, environs.ErrPartialInstances)
	c.Assert(insts[0], IsNil)
	c.Assert(insts[1].Id(), Equals, id1)

	insts, err = e.AllInstances()
	c.Assert(err, IsNil)
	c.Assert(insts[0].Id(), Equals, id1)
}

func (t *Tests) TestBootstrap(c *C) {
	// TODO tests for Bootstrap(true)
	e := t.Open(c)
<<<<<<< HEAD
	err := environs.Bootstrap(e, state.Constraints{}, false, panicWrite)
=======
	err := environs.Bootstrap(e, false)
>>>>>>> 3e995565
	c.Assert(err, IsNil)

	info, apiInfo, err := e.StateInfo()
	c.Check(info.Addrs, Not(HasLen), 0)
	c.Check(apiInfo.Addrs, Not(HasLen), 0)

<<<<<<< HEAD
	err = environs.Bootstrap(e, state.Constraints{}, false, panicWrite)
	c.Assert(err, ErrorMatches, "environment is already bootstrapped")

	e2 := t.Open(c)
	err = environs.Bootstrap(e2, state.Constraints{}, false, panicWrite)
=======
	err = environs.Bootstrap(e, false)
	c.Assert(err, ErrorMatches, "environment is already bootstrapped")

	e2 := t.Open(c)
	err = environs.Bootstrap(e2, false)
>>>>>>> 3e995565
	c.Assert(err, ErrorMatches, "environment is already bootstrapped")

	info2, apiInfo2, err := e2.StateInfo()
	c.Check(info2, DeepEquals, info)
	c.Check(apiInfo2, DeepEquals, apiInfo)

	err = e2.Destroy(nil)
	c.Assert(err, IsNil)

	// Open again because Destroy invalidates old environments.
	e3 := t.Open(c)

<<<<<<< HEAD
	err = environs.Bootstrap(e3, state.Constraints{}, false, panicWrite)
	c.Assert(err, IsNil)

	err = environs.Bootstrap(e3, state.Constraints{}, false, panicWrite)
=======
	err = environs.Bootstrap(e3, false)
	c.Assert(err, IsNil)

	err = environs.Bootstrap(e3, false)
>>>>>>> 3e995565
	c.Assert(err, NotNil)
}

var noRetry = trivial.AttemptStrategy{}

func (t *Tests) TestPersistence(c *C) {
	storage := t.Open(c).Storage()

	names := []string{
		"aa",
		"zzz/aa",
		"zzz/bb",
	}
	for _, name := range names {
		checkFileDoesNotExist(c, storage, name, noRetry)
		checkPutFile(c, storage, name, []byte(name))
	}
	checkList(c, storage, "", names)
	checkList(c, storage, "a", []string{"aa"})
	checkList(c, storage, "zzz/", []string{"zzz/aa", "zzz/bb"})

	storage2 := t.Open(c).Storage()
	for _, name := range names {
		checkFileHasContents(c, storage2, name, []byte(name), noRetry)
	}

	// remove the first file and check that the others remain.
	err := storage2.Remove(names[0])
	c.Check(err, IsNil)

	// check that it's ok to remove a file twice.
	err = storage2.Remove(names[0])
	c.Check(err, IsNil)

	// ... and check it's been removed in the other environment
	checkFileDoesNotExist(c, storage, names[0], noRetry)

	// ... and that the rest of the files are still around
	checkList(c, storage2, "", names[1:])

	for _, name := range names[1:] {
		err := storage2.Remove(name)
		c.Assert(err, IsNil)
	}

	// check they've all gone
	checkList(c, storage2, "", nil)
}

func checkList(c *C, storage environs.StorageReader, prefix string, names []string) {
	lnames, err := storage.List(prefix)
	c.Assert(err, IsNil)
	// TODO(dfc) gocheck should grow an SliceEquals checker.
	expected := copyslice(lnames)
	sort.Strings(expected)
	actual := copyslice(names)
	sort.Strings(actual)
	c.Assert(expected, DeepEquals, actual)
}

// copyslice returns a copy of the slice
func copyslice(s []string) []string {
	r := make([]string, len(s))
	copy(r, s)
	return r
}

func checkPutFile(c *C, storage environs.StorageWriter, name string, contents []byte) {
	err := storage.Put(name, bytes.NewBuffer(contents), int64(len(contents)))
	c.Assert(err, IsNil)
}

func checkFileDoesNotExist(c *C, storage environs.StorageReader, name string, attempt trivial.AttemptStrategy) {
	var r io.ReadCloser
	var err error
	for a := attempt.Start(); a.Next(); {
		r, err = storage.Get(name)
		if err != nil {
			break
		}
	}
	c.Assert(r, IsNil)
	var notFoundError *environs.NotFoundError
	c.Assert(err, FitsTypeOf, notFoundError)
}

func checkFileHasContents(c *C, storage environs.StorageReader, name string, contents []byte, attempt trivial.AttemptStrategy) {
	r, err := storage.Get(name)
	c.Assert(err, IsNil)
	c.Check(r, NotNil)
	defer r.Close()

	data, err := ioutil.ReadAll(r)
	c.Check(err, IsNil)
	c.Check(data, DeepEquals, contents)

	url, err := storage.URL(name)
	c.Assert(err, IsNil)

	var resp *http.Response
	for a := attempt.Start(); a.Next(); {
		resp, err = http.Get(url)
		c.Assert(err, IsNil)
		if resp.StatusCode != 404 {
			break
		}
		c.Logf("get retrying after earlier get succeeded. *sigh*.")
	}
	c.Assert(err, IsNil)
	data, err = ioutil.ReadAll(resp.Body)
	c.Assert(err, IsNil)
	defer resp.Body.Close()
	c.Assert(resp.StatusCode, Equals, 200, Commentf("error response: %s", data))
	c.Check(data, DeepEquals, contents)
}<|MERGE_RESOLUTION|>--- conflicted
+++ resolved
@@ -52,11 +52,7 @@
 	delete(m, "admin-secret")
 	env, err := environs.NewFromAttrs(m)
 	c.Assert(err, IsNil)
-<<<<<<< HEAD
-	err = environs.Bootstrap(env, state.Constraints{}, false, panicWrite)
-=======
-	err = environs.Bootstrap(env, false)
->>>>>>> 3e995565
+	err = environs.Bootstrap(env, state.Constraints{}, false)
 	c.Assert(err, ErrorMatches, ".*admin-secret is required for bootstrap")
 }
 
@@ -111,30 +107,18 @@
 func (t *Tests) TestBootstrap(c *C) {
 	// TODO tests for Bootstrap(true)
 	e := t.Open(c)
-<<<<<<< HEAD
-	err := environs.Bootstrap(e, state.Constraints{}, false, panicWrite)
-=======
-	err := environs.Bootstrap(e, false)
->>>>>>> 3e995565
+	err := environs.Bootstrap(e, state.Constraints{}, false)
 	c.Assert(err, IsNil)
 
 	info, apiInfo, err := e.StateInfo()
 	c.Check(info.Addrs, Not(HasLen), 0)
 	c.Check(apiInfo.Addrs, Not(HasLen), 0)
 
-<<<<<<< HEAD
-	err = environs.Bootstrap(e, state.Constraints{}, false, panicWrite)
+	err = environs.Bootstrap(e, state.Constraints{}, false)
 	c.Assert(err, ErrorMatches, "environment is already bootstrapped")
 
 	e2 := t.Open(c)
-	err = environs.Bootstrap(e2, state.Constraints{}, false, panicWrite)
-=======
-	err = environs.Bootstrap(e, false)
-	c.Assert(err, ErrorMatches, "environment is already bootstrapped")
-
-	e2 := t.Open(c)
-	err = environs.Bootstrap(e2, false)
->>>>>>> 3e995565
+	err = environs.Bootstrap(e2, state.Constraints{}, false)
 	c.Assert(err, ErrorMatches, "environment is already bootstrapped")
 
 	info2, apiInfo2, err := e2.StateInfo()
@@ -147,17 +131,10 @@
 	// Open again because Destroy invalidates old environments.
 	e3 := t.Open(c)
 
-<<<<<<< HEAD
-	err = environs.Bootstrap(e3, state.Constraints{}, false, panicWrite)
-	c.Assert(err, IsNil)
-
-	err = environs.Bootstrap(e3, state.Constraints{}, false, panicWrite)
-=======
-	err = environs.Bootstrap(e3, false)
-	c.Assert(err, IsNil)
-
-	err = environs.Bootstrap(e3, false)
->>>>>>> 3e995565
+	err = environs.Bootstrap(e3, state.Constraints{}, false)
+	c.Assert(err, IsNil)
+
+	err = environs.Bootstrap(e3, state.Constraints{}, false)
 	c.Assert(err, NotNil)
 }
 
