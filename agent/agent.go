--- conflicted
+++ resolved
@@ -84,10 +84,6 @@
 	oldPassword     string
 	stateServerCert []byte
 	stateServerKey  []byte
-<<<<<<< HEAD
-=======
-	statePort       int
->>>>>>> d05c3ff3
 	apiPort         int
 }
 
@@ -171,10 +167,6 @@
 	}
 	config.stateServerCert = params.StateServerCert
 	config.stateServerKey = params.StateServerKey
-<<<<<<< HEAD
-=======
-	config.statePort = params.StatePort
->>>>>>> d05c3ff3
 	config.apiPort = params.APIPort
 	return config, nil
 }
@@ -188,12 +180,13 @@
 // entity from the given data directory.
 func ReadConf(dataDir, tag string) (Config, error) {
 	dir := Dir(dataDir, tag)
-
-<<<<<<< HEAD
-	formatter, err := newFormatter(previousFormat)
-=======
+	// Read the format for the dir.
+	// Create a formatter for the format
+	// Read in the config
+	// If the format isn't the current format, call the upgrade function, and
+	// write out using the new formatter.
+
 	formatter, err := newFormatter(currentFormat)
->>>>>>> d05c3ff3
 	if err != nil {
 		return nil, err
 	}
@@ -318,11 +311,7 @@
 // Write writes the agent configuration.
 func (c *configInternal) Write() error {
 
-<<<<<<< HEAD
-	formatter, err := newFormatter(previousFormat)
-=======
 	formatter, err := newFormatter(currentFormat)
->>>>>>> d05c3ff3
 	if err != nil {
 		return err
 	}
@@ -334,11 +323,7 @@
 // have all the right elements.
 func (c *configInternal) WriteCommands() ([]string, error) {
 
-<<<<<<< HEAD
-	formatter, err := newFormatter(previousFormat)
-=======
 	formatter, err := newFormatter(currentFormat)
->>>>>>> d05c3ff3
 	if err != nil {
 		return nil, err
 	}
