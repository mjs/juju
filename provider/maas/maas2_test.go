// Copyright 2016 Canonical Ltd.
// Licensed under the AGPLv3, see LICENCE file for details.

package maas

import (
	"github.com/juju/errors"
	"github.com/juju/gomaasapi"
	jc "github.com/juju/testing/checkers"
	gc "gopkg.in/check.v1"

	"github.com/juju/juju/environs/config"
	"github.com/juju/juju/feature"
	coretesting "github.com/juju/juju/testing"
<<<<<<< HEAD
=======
	"github.com/juju/juju/version"
>>>>>>> ecec3140
)

type maas2Suite struct {
	baseProviderSuite
}

func (suite *maas2Suite) SetUpTest(c *gc.C) {
	suite.baseProviderSuite.SetUpTest(c)
	suite.SetFeatureFlags(feature.MAAS2)
}

func (suite *maas2Suite) injectController(controller gomaasapi.Controller) {
	mockGetController := func(maasServer, apiKey string) (gomaasapi.Controller, error) {
		return controller, nil
	}
	suite.PatchValue(&GetMAAS2Controller, mockGetController)
}

func (suite *maas2Suite) makeEnviron(c *gc.C, controller gomaasapi.Controller) *maasEnviron {
	if controller != nil {
		suite.injectController(controller)
	}
	testAttrs := coretesting.Attrs{}
	for k, v := range maasEnvAttrs {
		testAttrs[k] = v
	}
	testAttrs["maas-server"] = "http://any-old-junk.invalid/"
<<<<<<< HEAD
=======
	testAttrs["agent-version"] = version.Current.String()
>>>>>>> ecec3140
	attrs := coretesting.FakeConfig().Merge(testAttrs)
	cfg, err := config.New(config.NoDefaults, attrs)
	c.Assert(err, jc.ErrorIsNil)
	env, err := NewEnviron(cfg)
	c.Assert(err, jc.ErrorIsNil)
	c.Assert(env, gc.NotNil)
	return env
}

type fakeController struct {
	gomaasapi.Controller
<<<<<<< HEAD
	bootResources         []gomaasapi.BootResource
	bootResourcesError    error
	machines              []gomaasapi.Machine
	machinesError         error
	machinesArgsCheck     func(gomaasapi.MachinesArgs)
	zones                 []gomaasapi.Zone
	zonesError            error
	spaces                []gomaasapi.Space
	spacesError           error
	files                 []gomaasapi.File
	filesPrefix           string
	filesError            error
	getFileFilename       string
	addFileArgs           gomaasapi.AddFileArgs
	releaseMachinesErrors []error
	releaseMachinesArgs   []gomaasapi.ReleaseMachinesArgs
=======
	bootResources            []gomaasapi.BootResource
	bootResourcesError       error
	machines                 []gomaasapi.Machine
	machinesError            error
	machinesArgsCheck        func(gomaasapi.MachinesArgs)
	zones                    []gomaasapi.Zone
	zonesError               error
	spaces                   []gomaasapi.Space
	spacesError              error
	allocateMachine          gomaasapi.Machine
	allocateMachineError     error
	allocateMachineArgsCheck func(gomaasapi.AllocateMachineArgs)
	files                    []gomaasapi.File
	filesPrefix              string
	filesError               error
	getFileFilename          string
	addFileArgs              gomaasapi.AddFileArgs
>>>>>>> ecec3140
}

func (c *fakeController) Machines(args gomaasapi.MachinesArgs) ([]gomaasapi.Machine, error) {
	if c.machinesArgsCheck != nil {
		c.machinesArgsCheck(args)
	}
	if c.machinesError != nil {
		return nil, c.machinesError
	}
	return c.machines, nil
}

func (c *fakeController) AllocateMachine(args gomaasapi.AllocateMachineArgs) (gomaasapi.Machine, error) {
	if c.allocateMachineArgsCheck != nil {
		c.allocateMachineArgsCheck(args)
	}
	if c.allocateMachineError != nil {
		return nil, c.allocateMachineError
	}
	return c.allocateMachine, nil
}

func (c *fakeController) BootResources() ([]gomaasapi.BootResource, error) {
	if c.bootResourcesError != nil {
		return nil, c.bootResourcesError
	}
	return c.bootResources, nil
}

func (c *fakeController) Zones() ([]gomaasapi.Zone, error) {
	if c.zonesError != nil {
		return nil, c.zonesError
	}
	return c.zones, nil
}

func (c *fakeController) Spaces() ([]gomaasapi.Space, error) {
	if c.spacesError != nil {
		return nil, c.spacesError
	}
	return c.spaces, nil
}

func (c *fakeController) Files(prefix string) ([]gomaasapi.File, error) {
	c.filesPrefix = prefix
	if c.filesError != nil {
		return nil, c.filesError
	}
	return c.files, nil
}

func (c *fakeController) GetFile(filename string) (gomaasapi.File, error) {
	c.getFileFilename = filename
	if c.filesError != nil {
		return nil, c.filesError
	}
	// Try to find the file by name (needed for testing RemoveAll)
	for _, file := range c.files {
		if file.Filename() == filename {
			return file, nil
		}
	}
<<<<<<< HEAD
	// Otherwise just use the first one.
	return c.files[0], nil
=======
	// The test forgot to set up matching files!
	return nil, errors.Errorf("no file named %v found - did you set up your test correctly?", filename)
>>>>>>> ecec3140
}

func (c *fakeController) AddFile(args gomaasapi.AddFileArgs) error {
	c.addFileArgs = args
	return c.filesError
}

<<<<<<< HEAD
func (c *fakeController) ReleaseMachines(args gomaasapi.ReleaseMachinesArgs) error {
	c.releaseMachinesArgs = append(c.releaseMachinesArgs, args)
	if c.releaseMachinesErrors == nil {
		return nil
	}
	err := c.releaseMachinesErrors[0]
	c.releaseMachinesErrors = c.releaseMachinesErrors[1:]
	return err
}

=======
>>>>>>> ecec3140
type fakeBootResource struct {
	gomaasapi.BootResource
	name         string
	architecture string
}

func (r *fakeBootResource) Name() string {
	return r.name
}

func (r *fakeBootResource) Architecture() string {
	return r.architecture
}

type fakeMachine struct {
	gomaasapi.Machine
	zoneName      string
	hostname      string
	systemID      string
	ipAddresses   []string
	statusName    string
	statusMessage string
	cpuCount      int
	memory        int
	architecture  string
}

func (m *fakeMachine) CPUCount() int {
	return m.cpuCount
}

func (m *fakeMachine) Memory() int {
	return m.memory
}

func (m *fakeMachine) Architecture() string {
	return m.architecture
}

func (m *fakeMachine) SystemID() string {
	return m.systemID
}

func (m *fakeMachine) Hostname() string {
	return m.hostname
}

func (m *fakeMachine) IPAddresses() []string {
	return m.ipAddresses
}

func (m *fakeMachine) StatusName() string {
	return m.statusName
}

func (m *fakeMachine) StatusMessage() string {
	return m.statusMessage
}

func (m *fakeMachine) Zone() gomaasapi.Zone {
	return fakeZone{name: m.zoneName}
}

func (m *fakeMachine) Start(args gomaasapi.StartArgs) error {
	return nil
}

type fakeZone struct {
	gomaasapi.Zone
	name string
}

func (z fakeZone) Name() string {
	return z.name
}

type fakeSpace struct {
	gomaasapi.Space
	name    string
	id      int
	subnets []gomaasapi.Subnet
}

func (s fakeSpace) Name() string {
	return s.name
}

func (s fakeSpace) ID() int {
	return s.id
}

func (s fakeSpace) Subnets() []gomaasapi.Subnet {
	return s.subnets
}

type fakeSubnet struct {
	gomaasapi.Subnet
	id      int
	vlanVid int
	cidr    string
}

func (s fakeSubnet) ID() int {
	return s.id
}

func (s fakeSubnet) CIDR() string {
	return s.cidr
}

func (s fakeSubnet) VLAN() gomaasapi.VLAN {
	return fakeVLAN{vid: s.vlanVid}
}

type fakeVLAN struct {
	gomaasapi.VLAN
	vid int
}

func (v fakeVLAN) VID() int {
	return v.vid
}

type fakeFile struct {
	gomaasapi.File
	name     string
	url      string
	contents []byte
	deleted  bool
	error    error
}

func (f *fakeFile) Filename() string {
	return f.name
}

func (f *fakeFile) AnonymousURL() string {
	return f.url
}

func (f *fakeFile) Delete() error {
	f.deleted = true
	return f.error
}

func (f *fakeFile) ReadAll() ([]byte, error) {
	if f.error != nil {
		return nil, f.error
	}
	return f.contents, nil
}<|MERGE_RESOLUTION|>--- conflicted
+++ resolved
@@ -12,10 +12,7 @@
 	"github.com/juju/juju/environs/config"
 	"github.com/juju/juju/feature"
 	coretesting "github.com/juju/juju/testing"
-<<<<<<< HEAD
-=======
 	"github.com/juju/juju/version"
->>>>>>> ecec3140
 )
 
 type maas2Suite struct {
@@ -43,10 +40,7 @@
 		testAttrs[k] = v
 	}
 	testAttrs["maas-server"] = "http://any-old-junk.invalid/"
-<<<<<<< HEAD
-=======
 	testAttrs["agent-version"] = version.Current.String()
->>>>>>> ecec3140
 	attrs := coretesting.FakeConfig().Merge(testAttrs)
 	cfg, err := config.New(config.NoDefaults, attrs)
 	c.Assert(err, jc.ErrorIsNil)
@@ -58,24 +52,6 @@
 
 type fakeController struct {
 	gomaasapi.Controller
-<<<<<<< HEAD
-	bootResources         []gomaasapi.BootResource
-	bootResourcesError    error
-	machines              []gomaasapi.Machine
-	machinesError         error
-	machinesArgsCheck     func(gomaasapi.MachinesArgs)
-	zones                 []gomaasapi.Zone
-	zonesError            error
-	spaces                []gomaasapi.Space
-	spacesError           error
-	files                 []gomaasapi.File
-	filesPrefix           string
-	filesError            error
-	getFileFilename       string
-	addFileArgs           gomaasapi.AddFileArgs
-	releaseMachinesErrors []error
-	releaseMachinesArgs   []gomaasapi.ReleaseMachinesArgs
-=======
 	bootResources            []gomaasapi.BootResource
 	bootResourcesError       error
 	machines                 []gomaasapi.Machine
@@ -93,7 +69,8 @@
 	filesError               error
 	getFileFilename          string
 	addFileArgs              gomaasapi.AddFileArgs
->>>>>>> ecec3140
+	releaseMachinesErrors    []error
+	releaseMachinesArgs      []gomaasapi.ReleaseMachinesArgs
 }
 
 func (c *fakeController) Machines(args gomaasapi.MachinesArgs) ([]gomaasapi.Machine, error) {
@@ -156,13 +133,8 @@
 			return file, nil
 		}
 	}
-<<<<<<< HEAD
-	// Otherwise just use the first one.
-	return c.files[0], nil
-=======
 	// The test forgot to set up matching files!
 	return nil, errors.Errorf("no file named %v found - did you set up your test correctly?", filename)
->>>>>>> ecec3140
 }
 
 func (c *fakeController) AddFile(args gomaasapi.AddFileArgs) error {
@@ -170,7 +142,6 @@
 	return c.filesError
 }
 
-<<<<<<< HEAD
 func (c *fakeController) ReleaseMachines(args gomaasapi.ReleaseMachinesArgs) error {
 	c.releaseMachinesArgs = append(c.releaseMachinesArgs, args)
 	if c.releaseMachinesErrors == nil {
@@ -181,8 +152,6 @@
 	return err
 }
 
-=======
->>>>>>> ecec3140
 type fakeBootResource struct {
 	gomaasapi.BootResource
 	name         string
