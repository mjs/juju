--- conflicted
+++ resolved
@@ -52,11 +52,8 @@
 	localMutex       sync.Mutex
 	config           *environConfig
 	name             string
-<<<<<<< HEAD
-=======
 	bridgeAddress    string
 	localStorage     storage.Storage
->>>>>>> e7940e21
 	storageListener  net.Listener
 	containerManager container.Manager
 }
@@ -160,16 +157,10 @@
 	mcfg.MachineAgentServiceName = env.machineAgentServiceName()
 	mcfg.MongoServiceName = env.mongoServiceName()
 	mcfg.AgentEnvironment = map[string]string{
-<<<<<<< HEAD
-		agent.Namespace:   env.config.namespace(),
-		agent.StorageDir:  env.config.storageDir(),
-		agent.StorageAddr: env.config.storageAddr(),
-=======
 		agent.Namespace:     env.config.namespace(),
 		agent.StorageDir:    env.config.storageDir(),
 		agent.StorageAddr:   env.config.storageAddr(),
 		agent.BootstrapJobs: bootstrapJobs,
->>>>>>> e7940e21
 	}
 	if err := environs.FinishMachineConfig(mcfg, cfg, cons); err != nil {
 		return err
@@ -290,28 +281,6 @@
 	return nil
 }
 
-<<<<<<< HEAD
-// setupLocalStorage looks to see if there is someone listening on the storage
-// address port.  If there is we assume that it is ours and all is good.  If
-// there is no one listening on that port, create listeners for storage
-// for the duration of the commands execution.
-func (env *localEnviron) setupLocalStorage() error {
-	// Try to listen to the storageAddress.
-	logger.Debugf("checking %s to see if machine agent running storage listener", env.config.storageAddr())
-	connection, err := net.Dial("tcp", env.config.storageAddr())
-	if err != nil {
-		logger.Debugf("nope, start some")
-		// These listeners are part of the environment structure so as to remain
-		// referenced for the duration of the open environment.  This is only for
-		// environs that have been created due to a user command.
-		env.storageListener, err = createLocalStorageListener(env.config.storageDir(), env.config.storageAddr())
-		if err != nil {
-			return err
-		}
-	} else {
-		logger.Debugf("yes, don't start local storage listeners")
-		connection.Close()
-=======
 // setLocalStorage creates a filestorage so tools can
 // be synced and so forth without having a machine agent
 // running.
@@ -319,7 +288,6 @@
 	storage, err := filestorage.NewFileStorageWriter(env.config.storageDir(), filestorage.UseDefaultTmpDir)
 	if err != nil {
 		return err
->>>>>>> e7940e21
 	}
 	env.localStorage = storage
 	return nil
