--- conflicted
+++ resolved
@@ -91,14 +91,11 @@
 // SupportedArchitectures is specified on the EnvironCapability interface.
 func (e *manualEnviron) SupportedArchitectures() ([]string, error) {
 	return arch.AllSupportedArches, nil
-<<<<<<< HEAD
-=======
 }
 
 // SupportNetworks is specified on the EnvironCapability interface.
 func (e *manualEnviron) SupportNetworks() bool {
 	return false
->>>>>>> e021587c
 }
 
 func (e *manualEnviron) Bootstrap(ctx environs.BootstrapContext, cons constraints.Value) error {
