// Copyright 2012, 2013 Canonical Ltd.
// Licensed under the AGPLv3, see LICENCE file for details.

package main

import (
	"fmt"
	"os"
	"strings"

	"github.com/errgo/errgo"
	"launchpad.net/gnuflag"

	"launchpad.net/juju-core/charm"
	"launchpad.net/juju-core/cmd"
	"launchpad.net/juju-core/constraints"
	"launchpad.net/juju-core/environs"
	"launchpad.net/juju-core/environs/bootstrap"
	"launchpad.net/juju-core/environs/config"
	"launchpad.net/juju-core/environs/configstore"
	"launchpad.net/juju-core/environs/imagemetadata"
	"launchpad.net/juju-core/environs/sync"
	"launchpad.net/juju-core/environs/tools"
	"launchpad.net/juju-core/errors"
	"launchpad.net/juju-core/provider"
	"launchpad.net/juju-core/utils/set"
	"launchpad.net/juju-core/version"
)

const bootstrapDoc = `
bootstrap starts a new environment of the current type (it will return an error
if the environment has already been bootstrapped).  Bootstrapping an environment
will provision a new machine in the environment and run the juju state server on
that machine.

If constraints are specified in the bootstrap command, they will apply to the 
machine provisioned for the juju state server.  They will also be set as default
constraints on the environment for all future machines, exactly as if the
constraints were set with juju set-constraints.

Bootstrap initializes the cloud environment synchronously and displays information
about the current installation steps.  The time for bootstrap to complete varies 
across cloud providers from a few seconds to several minutes.  Once bootstrap has 
completed, you can run other juju commands against your environment. You can change
the default timeout and retry delays used during the bootstrap by changing the
following settings in your environments.yaml (all values represent number of seconds):

    # How long to wait for a connection to the state server.
    bootstrap-timeout: 600 # default: 10 minutes
    # How long to wait between connection attempts to a state server address.
    bootstrap-retry-delay: 5 # default: 5 seconds
    # How often to refresh state server addresses from the API server.
    bootstrap-addresses-delay: 10 # default: 10 seconds

Private clouds may need to specify their own custom image metadata, and possibly upload
Juju tools to cloud storage if no outgoing Internet access is available. In this case,
use the --metadata-source paramater to tell bootstrap a local directory from which to
upload tools and/or image metadata.

See Also:
   juju help switch
   juju help constraints
   juju help set-constraints
`

// BootstrapCommand is responsible for launching the first machine in a juju
// environment, and setting up everything necessary to continue working.
type BootstrapCommand struct {
	cmd.EnvCommandBase
	Constraints    constraints.Value
	UploadTools    bool
	Series         []string
	MetadataSource string
}

func (c *BootstrapCommand) Info() *cmd.Info {
	return &cmd.Info{
		Name:    "bootstrap",
		Purpose: "start up an environment from scratch",
		Doc:     bootstrapDoc,
	}
}

func (c *BootstrapCommand) SetFlags(f *gnuflag.FlagSet) {
	c.EnvCommandBase.SetFlags(f)
	f.Var(constraints.ConstraintsValue{&c.Constraints}, "constraints", "set environment constraints")
	f.BoolVar(&c.UploadTools, "upload-tools", false, "upload local version of tools before bootstrapping")
	f.Var(seriesVar{&c.Series}, "series", "upload tools for supplied comma-separated series list")
	f.StringVar(&c.MetadataSource, "metadata-source", "", "local path to use as tools and/or metadata source")
}

func (c *BootstrapCommand) Init(args []string) (err error) {
	if len(c.Series) > 0 && !c.UploadTools {
		return fmt.Errorf("--series requires --upload-tools")
	}
	return cmd.CheckEmpty(args)
}

func destroyPreparedEnviron(env environs.Environ, store configstore.Storage, err *error, action string) {
	if *err == nil {
		return
	}
	if err := environs.Destroy(env, store); err != nil {
		logger.Errorf("%s failed, and the environment could not be destroyed: %v", action, err)
	}
}

// Run connects to the environment specified on the command line and bootstraps
// a juju in that environment if none already exists. If there is as yet no environments.yaml file,
// the user is informed how to create one.
func (c *BootstrapCommand) Run(ctx *cmd.Context) (resultErr error) {
	store, err := configstore.Default()
	if err != nil {
		return err
	}
	var existing bool
	if _, err := store.ReadInfo(c.EnvName); !errors.IsNotFoundError(err) {
		existing = true
	}
	environ, err := environs.PrepareFromName(c.EnvName, ctx, store)
	if err != nil {
		return err
	}
<<<<<<< HEAD
	bootstrapContext := bootstrapContext{ctx}
	// If the environment has a special bootstrap Storage, use it wherever
	// we'd otherwise use environ.Storage.
	if bs, ok := environ.(environs.BootstrapStorager); ok {
		if err := bs.EnableBootstrapStorage(bootstrapContext); err != nil {
			return errgo.Annotate(err, "failed to enable bootstrap storage")
		}
=======
	if !existing {
		defer destroyPreparedEnviron(environ, store, &resultErr, "Bootstrap")
>>>>>>> e7940e21
	}
	if err := bootstrap.EnsureNotBootstrapped(environ); err != nil {
		return err
	}
	// If --metadata-source is specified, override the default tools metadata source so
	// SyncTools can use it, and also upload any image metadata.
	if c.MetadataSource != "" {
		metadataDir := ctx.AbsPath(c.MetadataSource)
		logger.Infof("Setting default tools and image metadata sources: %s", metadataDir)
		tools.DefaultBaseURL = metadataDir
		if err := imagemetadata.UploadImageMetadata(environ.Storage(), metadataDir); err != nil {
			// Do not error if image metadata directory doesn't exist.
			if !os.IsNotExist(err) {
				return fmt.Errorf("uploading image metadata: %v", err)
			}
		} else {
			logger.Infof("custom image metadata uploaded")
		}
	}
	// TODO (wallyworld): 2013-09-20 bug 1227931
	// We can set a custom tools data source instead of doing an
	// unnecessary upload.
	if environ.Config().Type() == provider.Local {
		c.UploadTools = true
	}
	if c.UploadTools {
		err = c.uploadTools(environ)
		if err != nil {
			return err
		}
	}
	return bootstrap.Bootstrap(ctx, environ, c.Constraints)
}

func (c *BootstrapCommand) uploadTools(environ environs.Environ) error {
	// Force version.Current, for consistency with subsequent upgrade-juju
	// (see UpgradeJujuCommand).
	forceVersion := uploadVersion(version.Current.Number, nil)
	cfg := environ.Config()
	series := getUploadSeries(cfg, c.Series)
	agenttools, err := sync.Upload(environ.Storage(), &forceVersion, series...)
	if err != nil {
		return err
	}
	cfg, err = cfg.Apply(map[string]interface{}{
		"agent-version": agenttools.Version.Number.String(),
	})
	if err == nil {
		err = environ.SetConfig(cfg)
	}
	if err != nil {
		return fmt.Errorf("failed to update environment configuration: %v", err)
	}
	return nil
}

type seriesVar struct {
	target *[]string
}

func (v seriesVar) Set(value string) error {
	names := strings.Split(value, ",")
	for _, name := range names {
		if !charm.IsValidSeries(name) {
			return fmt.Errorf("invalid series name %q", name)
		}
	}
	*v.target = names
	return nil
}

func (v seriesVar) String() string {
	return strings.Join(*v.target, ",")
}

// getUploadSeries returns the supplied series with duplicates removed if
// non-empty; otherwise it returns a default list of series we should
// probably upload, based on cfg.
func getUploadSeries(cfg *config.Config, series []string) []string {
	unique := set.NewStrings(series...)
	if unique.IsEmpty() {
		unique.Add(version.Current.Series)
		unique.Add(config.DefaultSeries)
		unique.Add(cfg.DefaultSeries())
	}
	return unique.Values()
}<|MERGE_RESOLUTION|>--- conflicted
+++ resolved
@@ -8,7 +8,6 @@
 	"os"
 	"strings"
 
-	"github.com/errgo/errgo"
 	"launchpad.net/gnuflag"
 
 	"launchpad.net/juju-core/charm"
@@ -121,18 +120,8 @@
 	if err != nil {
 		return err
 	}
-<<<<<<< HEAD
-	bootstrapContext := bootstrapContext{ctx}
-	// If the environment has a special bootstrap Storage, use it wherever
-	// we'd otherwise use environ.Storage.
-	if bs, ok := environ.(environs.BootstrapStorager); ok {
-		if err := bs.EnableBootstrapStorage(bootstrapContext); err != nil {
-			return errgo.Annotate(err, "failed to enable bootstrap storage")
-		}
-=======
 	if !existing {
 		defer destroyPreparedEnviron(environ, store, &resultErr, "Bootstrap")
->>>>>>> e7940e21
 	}
 	if err := bootstrap.EnsureNotBootstrapped(environ); err != nil {
 		return err
