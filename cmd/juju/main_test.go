package main

import (
	"bytes"
	"flag"
	"fmt"
	"io/ioutil"
	"launchpad.net/gnuflag"
	. "launchpad.net/gocheck"
	_ "launchpad.net/juju-core/environs/dummy"
	"launchpad.net/juju-core/testing"
	"launchpad.net/juju-core/version"
	"os"
	"os/exec"
	"path/filepath"
	"strings"
	stdtesting "testing"
)

func TestPackage(t *stdtesting.T) {
	testing.MgoTestPackage(t)
}

type MainSuite struct{}

var _ = Suite(&MainSuite{})

var flagRunMain = flag.Bool("run-main", false, "Run the application's main function for recursive testing")

// Reentrancy point for testing (something as close as possible to) the juju
// tool itself.
func TestRunMain(t *stdtesting.T) {
	if *flagRunMain {
		Main(flag.Args())
	}
}

func badrun(c *C, exit int, cmd ...string) string {
	args := append([]string{"-test.run", "TestRunMain", "-run-main", "--", "juju"}, cmd...)
	ps := exec.Command(os.Args[0], args...)
	output, err := ps.CombinedOutput()
	if exit != 0 {
		c.Assert(err, ErrorMatches, fmt.Sprintf("exit status %d", exit))
	}
	return string(output)
}

func deployHelpText() string {
	buff := &bytes.Buffer{}
	dc := &DeployCommand{}
	info := dc.Info()
	info.Name = "juju deploy"
	f := gnuflag.NewFlagSet(info.Name, gnuflag.ContinueOnError)
	dc.SetFlags(f)
	buff.Write(info.Help(f))
	return buff.String()
}

var runMainTests = []struct {
	summary string
	args    []string
	code    int
	out     string
}{
	{
		summary: "no params shows help",
		args:    []string{},
		code:    0,
		out:     strings.TrimLeft(helpBasics, "\n"),
	}, {
		summary: "juju help is the same as juju",
		args:    []string{"help"},
		code:    0,
		out:     strings.TrimLeft(helpBasics, "\n"),
	}, {
		summary: "juju --help works too",
		args:    []string{"--help"},
		code:    0,
		out:     strings.TrimLeft(helpBasics, "\n"),
	}, {
		summary: "juju help basics is the same as juju",
		args:    []string{"help", "basics"},
		code:    0,
		out:     strings.TrimLeft(helpBasics, "\n"),
	}, {
		summary: "juju help foo doesn't exist",
		args:    []string{"help", "foo"},
		code:    1,
		out:     "error: unknown command or topic for foo\n",
	}, {
		summary: "juju help deploy shows the default help without global options",
		args:    []string{"help", "deploy"},
		code:    0,
		out:     deployHelpText(),
	}, {
		summary: "juju --help deploy shows the same help as 'help deploy'",
		args:    []string{"--help", "deploy"},
		code:    0,
		out:     deployHelpText(),
	}, {
		summary: "juju deploy --help shows the same help as 'help deploy'",
		args:    []string{"deploy", "--help"},
		code:    0,
		out:     deployHelpText(),
	}, {
		summary: "unknown command",
		args:    []string{"discombobulate"},
		code:    2,
		out:     "error: unrecognized command: juju discombobulate\n",
	}, {
		summary: "unknown option before command",
		args:    []string{"--cheese", "bootstrap"},
		code:    2,
		out:     "error: flag provided but not defined: --cheese\n",
	}, {
		summary: "unknown option after command",
		args:    []string{"bootstrap", "--cheese"},
		code:    2,
		out:     "error: flag provided but not defined: --cheese\n",
	}, {
		summary: "known option, but specified before command",
		args:    []string{"--environment", "blah", "bootstrap"},
		code:    2,
		out:     "error: flag provided but not defined: --environment\n",
	}, {
		summary: "check version command registered properly",
		args:    []string{"version"},
		code:    0,
		out:     version.Current.String() + "\n",
	},
}

func (s *MainSuite) TestRunMain(c *C) {
	for i, t := range runMainTests {
		c.Logf("test %d: %s", i, t.summary)
		out := badrun(c, t.code, t.args...)
		c.Assert(out, Equals, t.out)
	}
}

var brokenConfig = `
environments:
    one:
        type: dummy
        state-server: false
        authorized-keys: i-am-a-key
        broken: %s
`

// breakJuju forces the dummy environment to return an error
// when environMethod is called.
func breakJuju(c *C, environMethod string) (msg string) {
	yaml := fmt.Sprintf(brokenConfig, environMethod)
	err := ioutil.WriteFile(testing.HomePath(".juju", "environments.yaml"), []byte(yaml), 0666)
	c.Assert(err, IsNil)

	return fmt.Sprintf("dummy.%s is broken", environMethod)
}

func (s *MainSuite) TestActualRunJujuArgsBeforeCommand(c *C) {
	defer testing.MakeFakeHomeNoEnvironments(c, "one").Restore()
	// Check global args work when specified before command
	msg := breakJuju(c, "Bootstrap")
	logpath := filepath.Join(c.MkDir(), "log")
	out := badrun(c, 1, "--log-file", logpath, "--verbose", "--debug", "bootstrap")
	c.Assert(out, Equals, "error: "+msg+"\n")
	content, err := ioutil.ReadFile(logpath)
	c.Assert(err, IsNil)
<<<<<<< HEAD
	fullmsg := fmt.Sprintf(`(.|\n)*INFO: juju bootstrap command failed: %s\n`, msg)
=======
	fullmsg := fmt.Sprintf(`(.|\n)*ERROR: juju bootstrap command failed: %s\n`, msg)
>>>>>>> f4a04705
	c.Assert(string(content), Matches, fullmsg)
}

func (s *MainSuite) TestActualRunJujuArgsAfterCommand(c *C) {
	defer testing.MakeFakeHomeNoEnvironments(c, "one").Restore()

	// Check global args work when specified after command
	msg := breakJuju(c, "Bootstrap")
	logpath := filepath.Join(c.MkDir(), "log")
	out := badrun(c, 1, "bootstrap", "--log-file", logpath, "--verbose", "--debug")
	c.Assert(out, Equals, "error: "+msg+"\n")
	content, err := ioutil.ReadFile(logpath)
	c.Assert(err, IsNil)
<<<<<<< HEAD
	fullmsg := fmt.Sprintf(`(.|\n)*INFO: juju bootstrap command failed: %s\n`, msg)
=======
	fullmsg := fmt.Sprintf(`(.|\n)*ERROR: juju bootstrap command failed: %s\n`, msg)
>>>>>>> f4a04705
	c.Assert(string(content), Matches, fullmsg)
}

var commandNames = []string{
	"add-relation",
	"add-unit",
	"bootstrap",
	"deploy",
	"destroy-environment",
	"destroy-machine",
	"destroy-relation",
	"destroy-service",
	"destroy-unit",
	"expose",
	"generate-config", // alias for init
	"get",
	"get-constraints",
	"help",
	"init",
	"remove-relation", // alias for destroy-relation
	"remove-unit",     // alias for destroy-unit
	"resolved",
	"scp",
	"set",
	"set-constraints",
	"ssh",
	"stat", // alias for status
	"status",
	"terminate-machine", // alias for destroy-machine
	"unexpose",
	"upgrade-juju",
	"version",
}

func (s *MainSuite) TestHelpCommands(c *C) {
	// Check that we have correctly registered all the commands
	// by checking the help output.
	out := badrun(c, 0, "help", "commands")
	lines := strings.Split(out, "\n")
	var names []string
	for _, line := range lines {
		f := strings.Fields(line)
		if len(f) == 0 {
			continue
		}
		names = append(names, f[0])
	}
	// The names should be output in alphabetical order, so don't sort.
	c.Assert(names, DeepEquals, commandNames)
}

var topicNames = []string{
	"basics",
	"commands",
	"global-options",
	"topics",
}

func (s *MainSuite) TestHelpTopics(c *C) {
	// Check that we have correctly registered all the topics
	// by checking the help output.
	out := badrun(c, 0, "help", "topics")
	lines := strings.Split(out, "\n")
	var names []string
	for _, line := range lines {
		f := strings.Fields(line)
		if len(f) == 0 {
			continue
		}
		names = append(names, f[0])
	}
	// The names should be output in alphabetical order, so don't sort.
	c.Assert(names, DeepEquals, topicNames)
}

var globalFlags = []string{
	"--debug .*",
	"-h, --help .*",
	"--log-file .*",
	"-v, --verbose .*",
}

func (s *MainSuite) TestHelpGlobalOptions(c *C) {
	// Check that we have correctly registered all the topics
	// by checking the help output.
	out := badrun(c, 0, "help", "global-options")
	c.Assert(out, Matches, `Global Options

These options may be used with any command, and may appear in front of any
command\.(.|\n)*`)
	lines := strings.Split(out, "\n")
	var flags []string
	for _, line := range lines {
		f := strings.Fields(line)
		if len(f) == 0 || line[0] != '-' {
			continue
		}
		flags = append(flags, line)
	}
	c.Assert(len(flags), Equals, len(globalFlags))
	for i, line := range flags {
		c.Assert(line, Matches, globalFlags[i])
	}
}<|MERGE_RESOLUTION|>--- conflicted
+++ resolved
@@ -166,11 +166,7 @@
 	c.Assert(out, Equals, "error: "+msg+"\n")
 	content, err := ioutil.ReadFile(logpath)
 	c.Assert(err, IsNil)
-<<<<<<< HEAD
-	fullmsg := fmt.Sprintf(`(.|\n)*INFO: juju bootstrap command failed: %s\n`, msg)
-=======
 	fullmsg := fmt.Sprintf(`(.|\n)*ERROR: juju bootstrap command failed: %s\n`, msg)
->>>>>>> f4a04705
 	c.Assert(string(content), Matches, fullmsg)
 }
 
@@ -184,11 +180,7 @@
 	c.Assert(out, Equals, "error: "+msg+"\n")
 	content, err := ioutil.ReadFile(logpath)
 	c.Assert(err, IsNil)
-<<<<<<< HEAD
-	fullmsg := fmt.Sprintf(`(.|\n)*INFO: juju bootstrap command failed: %s\n`, msg)
-=======
 	fullmsg := fmt.Sprintf(`(.|\n)*ERROR: juju bootstrap command failed: %s\n`, msg)
->>>>>>> f4a04705
 	c.Assert(string(content), Matches, fullmsg)
 }
 
