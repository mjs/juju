--- conflicted
+++ resolved
@@ -670,40 +670,6 @@
 	runner.waitForWorker(c, "dblogpruner")
 }
 
-<<<<<<< HEAD
-=======
-func (s *MachineSuite) TestManageModelRunsStatusHistoryPruner(c *gc.C) {
-	m, _, _ := s.primeAgent(c, state.JobManageModel)
-	a := s.newAgent(c, m)
-	defer func() { c.Check(a.Stop(), jc.ErrorIsNil) }()
-	go func() { c.Check(a.Run(nil), jc.ErrorIsNil) }()
-
-	_ = s.singularRecord.nextRunner(c)
-	runner := s.singularRecord.nextRunner(c)
-	runner.waitForWorker(c, "statushistorypruner")
-}
-
-func (s *MachineSuite) TestManageModelRunsRegisteredWorkers(c *gc.C) {
-	stub := &gitjujutesting.Stub{}
-	factory := newStubWorkerFactory(stub)
-	err := RegisterModelWorker("testing-spam", factory.NewModelWorker)
-	c.Assert(err, jc.ErrorIsNil)
-	defer func() { delete(registeredModelWorkers, "testing-spam") }()
-	m, _, _ := s.primeAgent(c, state.JobManageModel)
-	a := s.newAgent(c, m)
-	defer func() { c.Check(a.Stop(), jc.ErrorIsNil) }()
-	go func() { c.Check(a.Run(nil), jc.ErrorIsNil) }()
-
-	_ = s.singularRecord.nextRunner(c)
-	runner := s.singularRecord.nextRunner(c)
-	runner.waitForWorker(c, "testing-spam")
-
-	stub.CheckCallNames(c, "NewModelWorker")
-	expectedState := stub.Calls()[0].Args[0] // yuck
-	stub.CheckCall(c, 0, "NewModelWorker", expectedState)
-}
-
->>>>>>> d253078e
 func (s *MachineSuite) TestManageModelCallsUseMultipleCPUs(c *gc.C) {
 	// If it has been enabled, the JobManageModel agent should call utils.UseMultipleCPUs
 	usefulVersion := version.Binary{
@@ -1322,47 +1288,6 @@
 	started.assertTriggered(c, "storage worker to start")
 }
 
-<<<<<<< HEAD
-=======
-func (s *MachineSuite) TestMachineAgentRunsEnvironStorageWorker(c *gc.C) {
-	m, _, _ := s.primeAgent(c, state.JobManageModel)
-
-	var numWorkers, machineWorkers, environWorkers uint32
-	started := newSignal()
-	newWorker := func(config storageprovisioner.Config) (worker.Worker, error) {
-		c.Check(config.Validate(), jc.ErrorIsNil)
-		switch config.Scope {
-		case s.State.ModelTag():
-			c.Check(atomic.AddUint32(&environWorkers, 1), gc.Equals, uint32(1))
-			atomic.AddUint32(&numWorkers, 1)
-		case m.Tag():
-			c.Check(atomic.AddUint32(&machineWorkers, 1), gc.Equals, uint32(1))
-			atomic.AddUint32(&numWorkers, 1)
-		default:
-			c.Errorf("unexpected scope %v", config.Scope)
-		}
-		if atomic.LoadUint32(&environWorkers) == 1 && atomic.LoadUint32(&machineWorkers) == 1 {
-			started.trigger()
-		}
-		return worker.NewNoOpWorker(), nil
-	}
-	s.PatchValue(&storageprovisioner.NewStorageProvisioner, newWorker)
-
-	// Start the machine agent.
-	a := s.newAgent(c, m)
-	go func() { c.Check(a.Run(nil), jc.ErrorIsNil) }()
-	defer func() { c.Check(a.Stop(), jc.ErrorIsNil) }()
-
-	// Wait for worker to be started.
-	select {
-	case <-started.triggered():
-		c.Assert(atomic.LoadUint32(&numWorkers), gc.Equals, uint32(2))
-	case <-time.After(coretesting.LongWait):
-		c.Fatalf("timeout while waiting for storage worker to start")
-	}
-}
-
->>>>>>> d253078e
 func (s *MachineSuite) TestMachineAgentRunsCertificateUpdateWorkerForController(c *gc.C) {
 	started := newSignal()
 	newUpdater := func(certupdater.AddressWatcher, certupdater.StateServingInfoGetter, certupdater.ModelConfigGetter,
@@ -1716,14 +1641,8 @@
 				c.Fatalf("timed out waiting for workers")
 			}
 		}
-<<<<<<< HEAD
 	})
 }
-=======
-		return worker.NewNoOpWorker(), nil
-	}
-	s.PatchValue(&storageprovisioner.NewStorageProvisioner, newWorker)
->>>>>>> d253078e
 
 func (s *MachineSuite) TestDyingModelCleanedUp(c *gc.C) {
 	tracker := newModelTracker(c)
