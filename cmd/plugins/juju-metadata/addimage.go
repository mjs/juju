// Copyright 2015 Canonical Ltd.
// Licensed under the AGPLv3, see LICENCE file for details.

package main

import (
	"fmt"

	"github.com/juju/cmd"
	"github.com/juju/errors"
	"launchpad.net/gnuflag"

	"github.com/juju/juju/apiserver/params"
	"github.com/juju/juju/cmd/envcmd"
)

func newAddImageMetadataCommand() cmd.Command {
	return envcmd.Wrap(&addImageMetadataCommand{})
}

const addImageCommandDoc = `
Add image metadata to Juju environment.

Image metadata properties vary between providers. Consequently, some properties
are optional for this command but they may still be needed by your provider.

This command takes only one positional argument - an image id. 

arguments:
image-id
   image identifier

options:
-e, --environment (= "")
   juju environment to operate in
--region
   cloud region
--series (= "trusty")
   image series
--arch (= "amd64")
   image architectures
--virt-type
   virtualisation type [provider specific], e.g. hmv
--storage-type
   root storage type [provider specific], e.g. ebs
--storage-size
   root storage size [provider specific]
--stream (= "released")
   image stream
   
`

// addImageMetadataCommand stores image metadata in Juju environment.
type addImageMetadataCommand struct {
	cloudImageMetadataCommandBase

	ImageId         string
	Region          string
	Series          string
	Arch            string
	VirtType        string
	RootStorageType string
	RootStorageSize uint64
	Stream          string
}

// Init implements Command.Init.
<<<<<<< HEAD
func (c *AddImageMetadataCommand) Init(args []string) (err error) {
	if len(args) == 0 {
		return errors.New("image id must be supplied when adding image metadata")
	}
	if len(args) > 1 {
		return errors.New("only one image id can be supplied as an argument to this command")
=======
func (c *addImageMetadataCommand) Init(args []string) (err error) {
	if err := checkArgumentSet(c.ImageId, "image id"); err != nil {
		return err
>>>>>>> da5ec85d
	}
	c.ImageId = args[0]
	return nil
}

// Info implements Command.Info.
func (c *addImageMetadataCommand) Info() *cmd.Info {
	return &cmd.Info{
		Name:    "add-image",
		Purpose: "adds image metadata to environment",
		Doc:     addImageCommandDoc,
	}
}

// SetFlags implements Command.SetFlags.
func (c *addImageMetadataCommand) SetFlags(f *gnuflag.FlagSet) {
	c.cloudImageMetadataCommandBase.SetFlags(f)

	f.StringVar(&c.Region, "region", "", "image cloud region")
	// TODO (anastasiamac 2015-09-30) Ideally default should be latest LTS.
	// Hard-coding "trusty" for now.
	f.StringVar(&c.Series, "series", "trusty", "image series")
	f.StringVar(&c.Arch, "arch", "amd64", "image architecture")
	f.StringVar(&c.VirtType, "virt-type", "", "image metadata virtualisation type")
	f.StringVar(&c.RootStorageType, "storage-type", "", "image metadata root storage type")
	f.Uint64Var(&c.RootStorageSize, "storage-size", 0, "image metadata root storage size")
	f.StringVar(&c.Stream, "stream", "released", "image metadata stream")
}

// Run implements Command.Run.
func (c *addImageMetadataCommand) Run(ctx *cmd.Context) (err error) {
	api, err := getImageMetadataAddAPI(c)
	if err != nil {
		return err
	}
	defer api.Close()

	m := c.constructMetadataParam()
	found, err := api.Save([]params.CloudImageMetadata{m})
	if err != nil {
		return err
	}
	if len(found) == 0 {
		return nil
	}
	if len(found) > 1 {
		return errors.New(fmt.Sprintf("expected one result, got %d", len(found)))
	}
	if found[0].Error != nil {
		return errors.New(found[0].Error.GoString())
	}
	return nil
}

// MetadataAddAPI defines the API methods that add image metadata command uses.
type MetadataAddAPI interface {
	Close() error
	Save(metadata []params.CloudImageMetadata) ([]params.ErrorResult, error)
}

var getImageMetadataAddAPI = (*addImageMetadataCommand).getImageMetadataAddAPI

func (c *addImageMetadataCommand) getImageMetadataAddAPI() (MetadataAddAPI, error) {
	return c.NewImageMetadataAPI()
}

func checkArgumentSet(arg, name string) (err error) {
	if arg == "" {
		return errors.New(fmt.Sprintf("%v must be supplied when adding an image metadata", name))
	}
	return nil
}

// constructMetadataParam returns cloud image metadata as a param.
func (c *addImageMetadataCommand) constructMetadataParam() params.CloudImageMetadata {
	info := params.CloudImageMetadata{
		ImageId:         c.ImageId,
		Region:          c.Region,
		Series:          c.Series,
		Arch:            c.Arch,
		VirtType:        c.VirtType,
		RootStorageType: c.RootStorageType,
		Stream:          c.Stream,
		Source:          "custom",
	}
	if c.RootStorageSize != 0 {
		info.RootStorageSize = &c.RootStorageSize
	}
	return info
}<|MERGE_RESOLUTION|>--- conflicted
+++ resolved
@@ -24,7 +24,7 @@
 Image metadata properties vary between providers. Consequently, some properties
 are optional for this command but they may still be needed by your provider.
 
-This command takes only one positional argument - an image id. 
+This command takes only one positional argument - an image id.
 
 arguments:
 image-id
@@ -47,7 +47,7 @@
    root storage size [provider specific]
 --stream (= "released")
    image stream
-   
+
 `
 
 // addImageMetadataCommand stores image metadata in Juju environment.
@@ -65,18 +65,12 @@
 }
 
 // Init implements Command.Init.
-<<<<<<< HEAD
-func (c *AddImageMetadataCommand) Init(args []string) (err error) {
+func (c *addImageMetadataCommand) Init(args []string) (err error) {
 	if len(args) == 0 {
 		return errors.New("image id must be supplied when adding image metadata")
 	}
 	if len(args) > 1 {
 		return errors.New("only one image id can be supplied as an argument to this command")
-=======
-func (c *addImageMetadataCommand) Init(args []string) (err error) {
-	if err := checkArgumentSet(c.ImageId, "image id"); err != nil {
-		return err
->>>>>>> da5ec85d
 	}
 	c.ImageId = args[0]
 	return nil
