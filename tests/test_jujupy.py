--- conflicted
+++ resolved
@@ -1038,6 +1038,7 @@
             yield '2.0-beta7'
             yield '2.0-beta8'
             yield '2.0-beta9'
+            yield '2.0-beta10'
             yield '2.0-delta1'
 
         context = patch.object(
@@ -1080,6 +1081,7 @@
             test_fc('2.0-beta7', EnvJujuClient2B7)
             test_fc('2.0-beta8', EnvJujuClient2B8)
             test_fc('2.0-beta9', EnvJujuClient)
+            test_fc('2.0-beta10', EnvJujuClient)
             test_fc('2.0-delta1', EnvJujuClient)
             with self.assertRaises(StopIteration):
                 client_from_config('foo', None)
@@ -1164,136 +1166,6 @@
         juju_mock.assert_called_with(
             'upgrade-juju', ('--upload-tools',))
 
-<<<<<<< HEAD
-=======
-    @patch.object(EnvJujuClient, 'get_full_path', return_value='fake-path')
-    def test_by_version(self, gfp_mock):
-        def juju_cmd_iterator():
-            yield '1.17'
-            yield '1.16'
-            yield '1.16.1'
-            yield '1.15'
-            yield '1.22.1'
-            yield '1.24-alpha1'
-            yield '1.24.7'
-            yield '1.25.1'
-            yield '1.26.1'
-            yield '1.27.1'
-            yield '2.0-alpha1'
-            yield '2.0-alpha2'
-            yield '2.0-alpha3'
-            yield '2.0-beta1'
-            yield '2.0-beta2'
-            yield '2.0-beta3'
-            yield '2.0-beta4'
-            yield '2.0-beta5'
-            yield '2.0-beta6'
-            yield '2.0-beta7'
-            yield '2.0-beta8'
-            yield '2.0-beta9'
-            yield '2.0-beta10'
-            yield '2.0-delta1'
-
-        context = patch.object(
-            EnvJujuClient, 'get_version',
-            side_effect=juju_cmd_iterator().send)
-        with context:
-            self.assertIs(EnvJujuClient1X,
-                          type(EnvJujuClient.by_version(None)))
-            with self.assertRaisesRegexp(Exception, 'Unsupported juju: 1.16'):
-                EnvJujuClient.by_version(None)
-            with self.assertRaisesRegexp(Exception,
-                                         'Unsupported juju: 1.16.1'):
-                EnvJujuClient.by_version(None)
-            client = EnvJujuClient.by_version(None)
-            self.assertIs(EnvJujuClient1X, type(client))
-            self.assertEqual('1.15', client.version)
-            client = EnvJujuClient.by_version(None)
-            self.assertIs(type(client), EnvJujuClient22)
-            client = EnvJujuClient.by_version(None)
-            self.assertIs(type(client), EnvJujuClient24)
-            self.assertEqual(client.version, '1.24-alpha1')
-            client = EnvJujuClient.by_version(None)
-            self.assertIs(type(client), EnvJujuClient24)
-            self.assertEqual(client.version, '1.24.7')
-            client = EnvJujuClient.by_version(None)
-            self.assertIs(type(client), EnvJujuClient25)
-            self.assertEqual(client.version, '1.25.1')
-            client = EnvJujuClient.by_version(None)
-            self.assertIs(type(client), EnvJujuClient26)
-            self.assertEqual(client.version, '1.26.1')
-            client = EnvJujuClient.by_version(None)
-            self.assertIs(type(client), EnvJujuClient1X)
-            self.assertEqual(client.version, '1.27.1')
-            client = EnvJujuClient.by_version(None)
-            self.assertIs(type(client), EnvJujuClient2A1)
-            self.assertEqual(client.version, '2.0-alpha1')
-            client = EnvJujuClient.by_version(None)
-            self.assertIs(type(client), EnvJujuClient2A2)
-            self.assertEqual(client.version, '2.0-alpha2')
-            client = EnvJujuClient.by_version(None)
-            self.assertIs(type(client), EnvJujuClient2B2)
-            self.assertEqual(client.version, '2.0-alpha3')
-            client = EnvJujuClient.by_version(None)
-            self.assertIs(type(client), EnvJujuClient2B2)
-            self.assertEqual(client.version, '2.0-beta1')
-            client = EnvJujuClient.by_version(None)
-            self.assertIs(type(client), EnvJujuClient2B2)
-            self.assertEqual(client.version, '2.0-beta2')
-            client = EnvJujuClient.by_version(None)
-            self.assertIs(type(client), EnvJujuClient2B3)
-            self.assertEqual(client.version, '2.0-beta3')
-            client = EnvJujuClient.by_version(None)
-            self.assertIs(type(client), EnvJujuClient2B3)
-            self.assertEqual(client.version, '2.0-beta4')
-            client = EnvJujuClient.by_version(None)
-            self.assertIs(type(client), EnvJujuClient2B3)
-            self.assertEqual(client.version, '2.0-beta5')
-            client = EnvJujuClient.by_version(None)
-            self.assertIs(type(client), EnvJujuClient2B3)
-            self.assertEqual(client.version, '2.0-beta6')
-            client = EnvJujuClient.by_version(None)
-            self.assertIs(type(client), EnvJujuClient2B7)
-            self.assertEqual(client.version, '2.0-beta7')
-            client = EnvJujuClient.by_version(None)
-            self.assertIs(type(client), EnvJujuClient2B8)
-            self.assertEqual(client.version, '2.0-beta8')
-            client = EnvJujuClient.by_version(None)
-            self.assertIs(type(client), EnvJujuClient)
-            self.assertEqual(client.version, '2.0-beta9')
-            client = EnvJujuClient.by_version(None)
-            self.assertIs(type(client), EnvJujuClient)
-            self.assertEqual(client.version, '2.0-beta10')
-            client = EnvJujuClient.by_version(None)
-            self.assertIs(type(client), EnvJujuClient)
-            self.assertEqual(client.version, '2.0-delta1')
-            with self.assertRaises(StopIteration):
-                EnvJujuClient.by_version(None)
-
-    def test_by_version_path(self):
-        with patch('subprocess.check_output', return_value=' 4.3') as vsn:
-            client = EnvJujuClient.by_version(None, 'foo/bar/qux')
-        vsn.assert_called_once_with(('foo/bar/qux', '--version'))
-        self.assertNotEqual(client.full_path, 'foo/bar/qux')
-        self.assertEqual(client.full_path, os.path.abspath('foo/bar/qux'))
-
-    def test_by_version_keep_home(self):
-        env = JujuData({}, juju_home='/foo/bar')
-        with patch('subprocess.check_output', return_value='2.0-alpha3-a-b'):
-            EnvJujuClient.by_version(env, 'foo/bar/qux')
-        self.assertEqual('/foo/bar', env.juju_home)
-
-    def test_clone_path_cls(self):
-        client = fake_juju_client()
-        with patch.object(client, 'get_version',
-                          return_value='2.0-beta3') as gv_mock:
-            clone = client.clone_path_cls('a/b/c')
-        self.assertIs(type(clone), EnvJujuClient2B3)
-        gv_mock.assert_called_once_with('a/b/c')
-        self.assertEqual(clone.full_path, os.path.abspath('a/b/c'))
-        self.assertEqual(clone.version, '2.0-beta3')
-
->>>>>>> 4723d0e2
     def test_clone_unchanged(self):
         client1 = EnvJujuClient(JujuData('foo'), '1.27', 'full/path',
                                 debug=True)
