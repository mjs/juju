--- conflicted
+++ resolved
@@ -214,13 +214,8 @@
 
     def test_register_user(self):
         username = 'fakeuser'
-<<<<<<< HEAD
         fake_client = make_fake_client()
-        env = fake_client._shell_environ()
-=======
-        fake_client = FakeJujuClient()
         environ = fake_client._shell_environ()
->>>>>>> f1af8654
         cmd = 'juju register AaBbCc'
 
         register_process = RegisterUserProcess.get_process(
