from __future__ import print_function

from collections import defaultdict
from contextlib import (
    contextmanager,
    nested,
)
from cStringIO import StringIO
from datetime import timedelta
import errno
from itertools import chain
import logging
import os
import re
from shutil import rmtree
import subprocess
import sys
import time

import yaml

from jujuconfig import (
    get_environments_path,
    get_jenv_path,
    get_juju_home,
    get_selected_environment,
)
from utility import (
    check_free_disk_space,
    ensure_deleted,
    ensure_dir,
    is_ipv6_address,
    pause,
    scoped_environ,
    temp_dir,
    until_timeout,
)


__metaclass__ = type

AGENTS_READY = set(['started', 'idle'])
WIN_JUJU_CMD = os.path.join('\\', 'Progra~2', 'Juju', 'juju.exe')

JUJU_DEV_FEATURE_FLAGS = 'JUJU_DEV_FEATURE_FLAGS'
CONTROLLER = 'controller'
KILL_CONTROLLER = 'kill-controller'
SYSTEM = 'system'

_DEFAULT_BUNDLE_TIMEOUT = 3600

_jes_cmds = {KILL_CONTROLLER: {
    'create': 'create-environment',
    'kill': KILL_CONTROLLER,
    }}
for super_cmd in [SYSTEM, CONTROLLER]:
    _jes_cmds[super_cmd] = {
        'create': '{} create-environment'.format(super_cmd),
        'kill': '{} kill'.format(super_cmd),
        }

log = logging.getLogger("jujupy")


def get_timeout_path():
    import timeout
    return os.path.abspath(timeout.__file__)


def get_timeout_prefix(duration, timeout_path=None):
    """Return extra arguments to run a command with a timeout."""
    if timeout_path is None:
        timeout_path = get_timeout_path()
    return (sys.executable, timeout_path, '%.2f' % duration, '--')


def parse_new_state_server_from_error(error):
    err_str = str(error)
    output = getattr(error, 'output', None)
    if output is not None:
        err_str += output
    matches = re.findall(r'Attempting to connect to (.*):22', err_str)
    if matches:
        return matches[-1]
    return None


class ErroredUnit(Exception):

    def __init__(self, unit_name, state):
        msg = '%s is in state %s' % (unit_name, state)
        Exception.__init__(self, msg)
        self.unit_name = unit_name
        self.state = state


class BootstrapMismatch(Exception):

    def __init__(self, arg_name, arg_val, env_name, env_val):
        super(BootstrapMismatch, self).__init__(
            '--{} {} does not match {}: {}'.format(
                arg_name, arg_val, env_name, env_val))


class UpgradeMongoNotSupported(Exception):

    def __init__(self):
        super(UpgradeMongoNotSupported, self).__init__(
            'This client does not support upgrade-mongo')


class JESNotSupported(Exception):

    def __init__(self):
        super(JESNotSupported, self).__init__(
            'This client does not support JES')


class JESByDefault(Exception):

    def __init__(self):
        super(JESByDefault, self).__init__(
            'This client does not need to enable JES')


def yaml_loads(yaml_str):
    return yaml.safe_load(StringIO(yaml_str))


def coalesce_agent_status(agent_item):
    """Return the machine agent-state or the unit agent-status."""
    state = agent_item.get('agent-state')
    if state is None and agent_item.get('agent-status') is not None:
        state = agent_item.get('agent-status').get('current')
    if state is None:
        state = 'no-agent'
    return state


def make_client(juju_path, debug, env_name, temp_env_name):
    env = SimpleEnvironment.from_config(env_name)
    if temp_env_name is not None:
        env.environment = temp_env_name
        env.config['name'] = temp_env_name
    return EnvJujuClient.by_version(env, juju_path, debug)


class CannotConnectEnv(subprocess.CalledProcessError):

    def __init__(self, e):
        super(CannotConnectEnv, self).__init__(e.returncode, e.cmd, e.output)


class StatusNotMet(Exception):

    _fmt = 'Expected status not reached in {env}.'

    def __init__(self, environment_name, status):
        self.env = environment_name
        self.status = status

    def __str__(self):
        return self._fmt.format(env=self.env)


class AgentsNotStarted(StatusNotMet):

    _fmt = 'Timed out waiting for agents to start in {env}.'


class VersionsNotUpdated(StatusNotMet):

    _fmt = 'Some versions did not update.'


class WorkloadsNotReady(StatusNotMet):

    _fmt = 'Workloads not ready in {env}.'


class EnvJujuClient:

    # The environments.yaml options that are replaced by bootstrap options.
    #
    # As described in bug #1538735, default-series and --bootstrap-series must
    # match.  'default-series' should be here, but is omitted so that
    # default-series is always forced to match --bootstrap-series.
    bootstrap_replaces = frozenset(['agent-version'])

    _show_status = 'show-status'

    @classmethod
    def get_version(cls, juju_path=None):
        if juju_path is None:
            juju_path = 'juju'
        return subprocess.check_output((juju_path, '--version')).strip()

    def get_jes_command(self):
        """For Juju 2.0, this is always kill-controller."""
        return KILL_CONTROLLER

    def is_jes_enabled(self):
        """Does the state-server support multiple environments."""
        try:
            self.get_jes_command()
            return True
        except JESNotSupported:
            return False

    def enable_jes(self):
        """Enable JES if JES is optional.

        Specifically implemented by the clients that optionally support JES.
        This version raises either JESByDefault or JESNotSupported.

        :raises: JESByDefault when JES is always enabled; Juju has the
            'destroy-controller' command.
        :raises: JESNotSupported when JES is not supported; Juju does not have
            the 'system kill' command when the JES feature flag is set.
        """
        if self.is_jes_enabled():
            raise JESByDefault()
        else:
            raise JESNotSupported()

    @classmethod
    def get_full_path(cls):
        if sys.platform == 'win32':
            return WIN_JUJU_CMD
        return subprocess.check_output(('which', 'juju')).rstrip('\n')

    @classmethod
    def by_version(cls, env, juju_path=None, debug=False):
        version = cls.get_version(juju_path)
        if juju_path is None:
            full_path = cls.get_full_path()
        else:
            full_path = os.path.abspath(juju_path)
        if version.startswith('1.16'):
            raise Exception('Unsupported juju: %s' % version)
        elif re.match('^1\.22[.-]', version):
            client_class = EnvJujuClient22
        elif re.match('^1\.24[.-]', version):
            client_class = EnvJujuClient24
        elif re.match('^1\.25[.-]', version):
            client_class = EnvJujuClient25
        elif re.match('^1\.26[.-]', version):
            client_class = EnvJujuClient26
        elif re.match('^1\.', version):
            client_class = EnvJujuClient1X
        elif re.match('^2\.0-alpha2-fake-wrapper', version):
            client_class = EnvJujuClient
        elif re.match('^2\.0-alpha1', version):
            client_class = EnvJujuClient2A1
        elif re.match('^2\.0-alpha2', version):
            client_class = EnvJujuClient2A2
        else:
            client_class = EnvJujuClient
        return client_class(env, version, full_path, debug=debug)

    def clone(self, env=None, version=None, full_path=None, debug=None,
              cls=None):
        """Create a clone of this EnvJujuClient.

        By default, the class, environment, version, full_path, and debug
        settings will match the original, but each can be overridden.
        """
        if env is None:
            env = self.env
        if version is None:
            version = self.version
        if full_path is None:
            full_path = self.full_path
        if debug is None:
            debug = self.debug
        if cls is None:
            cls = self.__class__
        return cls(env, version, full_path, debug=debug)

    def get_cache_path(self):
        return get_cache_path(self.env.juju_home, models=True)

    def _full_args(self, command, sudo, args, timeout=None, include_e=True):
        # sudo is not needed for devel releases.
        if self.env is None or not include_e:
            e_arg = ()
        else:
            e_arg = ('-m', self.env.environment)
        if timeout is None:
            prefix = ()
        else:
            prefix = get_timeout_prefix(timeout, self._timeout_path)
        logging = '--debug' if self.debug else '--show-log'

        # If args is a string, make it a tuple. This makes writing commands
        # with one argument a bit nicer.
        if isinstance(args, basestring):
            args = (args,)
        # we split the command here so that the caller can control where the -e
        # <env> flag goes.  Everything in the command string is put before the
        # -e flag.
        command = command.split()
        return prefix + ('juju', logging,) + tuple(command) + e_arg + args

    def __init__(self, env, version, full_path, juju_home=None, debug=False):
        self.env = env
        if version == '2.0-alpha2-fake-wrapper':
            version = '2.0-alpha1-juju-wrapped'
        self.version = version
        self.full_path = full_path
        self.debug = debug
        if env is not None:
            if juju_home is None:
                if env.juju_home is None:
                    env.juju_home = get_juju_home()
            else:
                env.juju_home = juju_home
        self.juju_timings = {}
        self._timeout_path = get_timeout_path()

    def _shell_environ(self):
        """Generate a suitable shell environment.

        Juju's directory must be in the PATH to support plugins.
        """
        env = dict(os.environ)
        if self.full_path is not None:
            env['PATH'] = '{}{}{}'.format(os.path.dirname(self.full_path),
                                          os.pathsep, env['PATH'])
        env['JUJU_DATA'] = self.env.juju_home
        return env

    def add_ssh_machines(self, machines):
        for count, machine in enumerate(machines):
            try:
                self.juju('add-machine', ('ssh:' + machine,))
            except subprocess.CalledProcessError:
                if count != 0:
                    raise
                logging.warning('add-machine failed.  Will retry.')
                pause(30)
                self.juju('add-machine', ('ssh:' + machine,))

    def get_bootstrap_args(self, upload_tools, bootstrap_series=None):
        """Return the bootstrap arguments for the substrate."""
        if self.env.maas:
            constraints = 'mem=2G arch=amd64'
        elif self.env.joyent:
            # Only accept kvm packages by requiring >1 cpu core, see lp:1446264
            constraints = 'mem=2G cpu-cores=1'
        else:
            constraints = 'mem=2G'
        args = ('--constraints', constraints)
        if upload_tools:
            args = ('--upload-tools',) + args
        else:
            args = args + ('--agent-version',
                           self.get_matching_agent_version())
        if bootstrap_series is not None:
            args = args + ('--bootstrap-series', bootstrap_series)
        return args

    def bootstrap(self, upload_tools=False, bootstrap_series=None):
        """Bootstrap a controller."""
        args = self.get_bootstrap_args(upload_tools, bootstrap_series)
        self.juju('bootstrap', args, self.env.needs_sudo())

    @contextmanager
    def bootstrap_async(self, upload_tools=False):
        args = self.get_bootstrap_args(upload_tools)
        with self.juju_async('bootstrap', args):
            yield
            log.info('Waiting for bootstrap of {}.'.format(
                self.env.environment))

    def create_environment(self, controller_client, config_file):
        self.juju('create-model', (
            '-c', controller_client.env.environment, self.env.environment,
            '--config', config_file), include_e=False)

    def destroy_model(self):
        exit_status = self.juju(
            'destroy-model', (self.env.environment, '-y',),
            include_e=False, timeout=timedelta(minutes=10).total_seconds())
        return exit_status

    def kill_controller(self):
        """Kill a controller and its environments."""
        seen_cmd = self.get_jes_command()
        self.juju(
            _jes_cmds[seen_cmd]['kill'], (self.env.environment, '-y'),
            include_e=False, check=False, timeout=600)

    def get_juju_output(self, command, *args, **kwargs):
        """Call a juju command and return the output.

        Sub process will be called as 'juju <command> <args> <kwargs>'. Note
        that <command> may be a space delimited list of arguments. The -e
        <environment> flag will be placed after <command> and before args.
        """
        args = self._full_args(command, False, args,
                               timeout=kwargs.get('timeout'),
                               include_e=kwargs.get('include_e', True))
        env = self._shell_environ()
        log.debug(args)
        # Mutate os.environ instead of supplying env parameter so
        # Windows can search env['PATH']
        with scoped_environ(env):
            proc = subprocess.Popen(
                args, stdout=subprocess.PIPE, stdin=subprocess.PIPE,
                stderr=subprocess.PIPE)
            sub_output, sub_error = proc.communicate()
            log.debug(sub_output)
            if proc.returncode != 0:
                log.debug(sub_error)
                e = subprocess.CalledProcessError(
                    proc.returncode, args[0], sub_error)
                e.stderr = sub_error
                if (
                    'Unable to connect to environment' in sub_error or
                        'MissingOrIncorrectVersionHeader' in sub_error or
                        '307: Temporary Redirect' in sub_error):
                    raise CannotConnectEnv(e)
                raise e
        return sub_output

    def show_status(self):
        """Print the status to output."""
        self.juju(self._show_status, ('--format', 'yaml'))

    def get_status(self, timeout=60, raw=False, *args):
        """Get the current status as a dict."""
        # GZ 2015-12-16: Pass remaining timeout into get_juju_output call.
        for ignored in until_timeout(timeout):
            try:
                if raw:
                    return self.get_juju_output(self._show_status, *args)
                return Status.from_text(
                    self.get_juju_output(
                        self._show_status, '--format', 'yaml'))
            except subprocess.CalledProcessError:
                pass
        raise Exception(
            'Timed out waiting for juju status to succeed')

    @staticmethod
    def _dict_as_option_strings(options):
        return tuple('{}={}'.format(*item) for item in options.items())

    def set_config(self, service, options):
        option_strings = self._dict_as_option_strings(options)
        self.juju('set-config', (service,) + option_strings)

    def get_config(self, service):
        return yaml_loads(self.get_juju_output('get-config', service))

    def get_service_config(self, service, timeout=60):
        for ignored in until_timeout(timeout):
            try:
                return self.get_config(service)
            except subprocess.CalledProcessError:
                pass
        raise Exception(
            'Timed out waiting for juju get %s' % (service))

    def set_model_constraints(self, constraints):
        constraint_strings = self._dict_as_option_strings(constraints)
        return self.juju('set-model-constraints', constraint_strings)

    def get_model_config(self):
        """Return the value of the environment's configured option."""
        return yaml.safe_load(self.get_juju_output('get-model-config'))

    def get_env_option(self, option):
        """Return the value of the environment's configured option."""
        return self.get_juju_output('get-model-config', option)

    def set_env_option(self, option, value):
        """Set the value of the option in the environment."""
        option_value = "%s=%s" % (option, value)
        return self.juju('set-model-config', (option_value,))

    def set_testing_tools_metadata_url(self):
        url = self.get_env_option('tools-metadata-url')
        if 'testing' not in url:
            testing_url = url.replace('/tools', '/testing/tools')
            self.set_env_option('tools-metadata-url', testing_url)

    def juju(self, command, args, sudo=False, check=True, include_e=True,
             timeout=None, extra_env=None):
        """Run a command under juju for the current environment."""
        args = self._full_args(command, sudo, args, include_e=include_e,
                               timeout=timeout)
        log.info(' '.join(args))
        env = self._shell_environ()
        if extra_env is not None:
            env.update(extra_env)
        if check:
            call_func = subprocess.check_call
        else:
            call_func = subprocess.call
        start_time = time.time()
        # Mutate os.environ instead of supplying env parameter so Windows can
        # search env['PATH']
        with scoped_environ(env):
            rval = call_func(args)
        self.juju_timings.setdefault(args, []).append(
            (time.time() - start_time))
        return rval

    def get_juju_timings(self):
        stringified_timings = {}
        for command, timings in self.juju_timings.items():
            stringified_timings[' '.join(command)] = timings
        return stringified_timings

    @contextmanager
    def juju_async(self, command, args, include_e=True, timeout=None):
        full_args = self._full_args(command, False, args, include_e=include_e,
                                    timeout=timeout)
        log.info(' '.join(args))
        env = self._shell_environ()
        # Mutate os.environ instead of supplying env parameter so Windows can
        # search env['PATH']
        with scoped_environ(env):
            proc = subprocess.Popen(full_args)
        yield proc
        retcode = proc.wait()
        if retcode != 0:
            raise subprocess.CalledProcessError(retcode, full_args)

    def deploy(self, charm, repository=None, to=None, service=None):
        args = [charm]
        if repository is not None:
            args.extend(['--repository', repository])
        if to is not None:
            args.extend(['--to', to])
        if service is not None:
            args.extend([service])
        return self.juju('deploy', tuple(args))

    def remove_service(self, service):
        self.juju('remove-service', (service,))

    def deploy_bundle(self, bundle, timeout=_DEFAULT_BUNDLE_TIMEOUT):
        """Deploy bundle using native juju 2.0 deploy command."""
        self.juju('deploy', bundle, timeout=timeout)

    def deployer(self, bundle, name=None, deploy_delay=10, timeout=3600):
        """deployer, using sudo if necessary."""
        args = (
            '--debug',
            '--deploy-delay', str(deploy_delay),
            '--timeout', str(timeout),
            '--config', bundle,
        )
        if name:
            args += (name,)
        self.juju('deployer', args, self.env.needs_sudo())

    def quickstart(self, bundle, upload_tools=False):
        """quickstart, using sudo if necessary."""
        if self.env.maas:
            constraints = 'mem=2G arch=amd64'
        else:
            constraints = 'mem=2G'
        args = ('--constraints', constraints)
        if upload_tools:
            args = ('--upload-tools',) + args
        args = args + ('--no-browser', bundle,)
        self.juju('quickstart', args, self.env.needs_sudo(),
                  extra_env={'JUJU': self.full_path})

    def status_until(self, timeout, start=None):
        """Call and yield status until the timeout is reached.

        Status will always be yielded once before checking the timeout.

        This is intended for implementing things like wait_for_started.

        :param timeout: The number of seconds to wait before timing out.
        :param start: If supplied, the time to count from when determining
            timeout.
        """
        yield self.get_status()
        for remaining in until_timeout(timeout, start=start):
            yield self.get_status()

    def _wait_for_status(self, reporter, translate, exc_type=StatusNotMet,
                         timeout=1200, start=None):
        """Wait till status reaches an expected state with pretty reporting.

        Always tries to get status at least once. Each status call has an
        internal timeout of 60 seconds. This is independent of the timeout for
        the whole wait, note this means this function may be overrun.

        :param reporter: A GroupReporter instance for output.
        :param translate: A callable that takes status to make states dict.
        :param exc_type: Optional StatusNotMet subclass to raise on timeout.
        :param timeout: Optional number of seconds to wait before timing out.
        :param start: Optional time to count from when determining timeout.
        """
        status = None
        try:
            for _ in chain([None], until_timeout(timeout, start=start)):
                try:
                    status = self.get_status()
                except CannotConnectEnv:
                    log.info('Suppressing "Unable to connect to environment"')
                    continue
                states = translate(status)
                if states is None:
                    break
                reporter.update(states)
            else:
                if status is not None:
                    log.error(status.status_text)
                raise exc_type(self.env.environment, status)
        finally:
            reporter.finish()
        return status

    def wait_for_started(self, timeout=1200, start=None):
        """Wait until all unit/machine agents are 'started'."""
        reporter = GroupReporter(sys.stdout, 'started')
        return self._wait_for_status(
            reporter, Status.check_agents_started, AgentsNotStarted,
            timeout=timeout, start=start)

    def wait_for_subordinate_units(self, service, unit_prefix, timeout=1200,
                                   start=None):
        """Wait until all service units have a started subordinate with
        unit_prefix."""
        def status_to_subordinate_states(status):
            service_unit_count = status.get_service_unit_count(service)
            subordinate_unit_count = 0
            unit_states = defaultdict(list)
            for name, unit in status.service_subordinate_units(service):
                if name.startswith(unit_prefix + '/'):
                    subordinate_unit_count += 1
                    unit_states[coalesce_agent_status(unit)].append(name)
            if (subordinate_unit_count == service_unit_count and
                    set(unit_states.keys()).issubset(AGENTS_READY)):
                return None
            return unit_states
        reporter = GroupReporter(sys.stdout, 'started')
        self._wait_for_status(
            reporter, status_to_subordinate_states, AgentsNotStarted,
            timeout=timeout, start=start)

    def wait_for_version(self, version, timeout=300, start=None):
        def status_to_version(status):
            versions = status.get_agent_versions()
            if versions.keys() == [version]:
                return None
            return versions
        reporter = GroupReporter(sys.stdout, version)
        self._wait_for_status(reporter, status_to_version, VersionsNotUpdated,
                              timeout=timeout, start=start)

    @staticmethod
    def get_controller_member_status(info_dict):
        return info_dict.get('controller-member-status')

    def wait_for_ha(self, timeout=1200):
        desired_state = 'has-vote'
        reporter = GroupReporter(sys.stdout, desired_state)
        try:
            for remaining in until_timeout(timeout):
                status = self.get_status()
                states = {}
                for machine, info in status.iter_machines():
                    status = self.get_controller_member_status(info)
                    if status is None:
                        continue
                    states.setdefault(status, []).append(machine)
                if states.keys() == [desired_state]:
                    if len(states.get(desired_state, [])) >= 3:
                        # XXX sinzui 2014-12-04: bug 1399277 happens because
                        # juju claims HA is ready when the monogo replica sets
                        # are not. Juju is not fully usable. The replica set
                        # lag might be 5 minutes.
                        pause(300)
                        return
                reporter.update(states)
            else:
                raise Exception('Timed out waiting for voting to be enabled.')
        finally:
            reporter.finish()

    def wait_for_deploy_started(self, service_count=1, timeout=1200):
        """Wait until service_count services are 'started'.

        :param service_count: The number of services for which to wait.
        :param timeout: The number of seconds to wait.
        """
        for remaining in until_timeout(timeout):
            status = self.get_status()
            if status.get_service_count() >= service_count:
                return
        else:
            raise Exception('Timed out waiting for services to start.')

    def wait_for_workloads(self, timeout=600, start=None):
        """Wait until all unit workloads are in a ready state."""
        def status_to_workloads(status):
            unit_states = defaultdict(list)
            for name, unit in status.iter_units():
                workload = unit.get('workload-status')
                if workload is not None:
                    state = workload['current']
                else:
                    state = 'unknown'
                unit_states[state].append(name)
            if set(('active', 'unknown')).issuperset(unit_states):
                return None
            unit_states.pop('unknown', None)
            return unit_states
        reporter = GroupReporter(sys.stdout, 'active')
        self._wait_for_status(reporter, status_to_workloads, WorkloadsNotReady,
                              timeout=timeout, start=start)

    def wait_for(self, thing, search_type, timeout=300):
        """ Wait for a something (thing) matching none/all/some machines.

        Examples:
          wait_for('containers', 'all')
          This will wait for a container to appear on all machines.

          wait_for('machines-not-0', 'none')
          This will wait for all machines other than 0 to be removed.

        :param thing: string, either 'containers' or 'not-machine-0'
        :param search_type: string containing none, some or all
        :param timeout: number of seconds to wait for condition to be true.
        :return:
        """
        try:
            for status in self.status_until(timeout):
                hit = False
                miss = False

                for machine, details in status.status['machines'].iteritems():
                    if thing == 'containers':
                        if 'containers' in details:
                            hit = True
                        else:
                            miss = True

                    elif thing == 'machines-not-0':
                        if machine != '0':
                            hit = True
                        else:
                            miss = True

                    else:
                        raise ValueError("Unrecognised thing to wait for: %s",
                                         thing)

                if search_type == 'none':
                    if not hit:
                        return
                elif search_type == 'some':
                    if hit:
                        return
                elif search_type == 'all':
                    if not miss:
                        return
        except Exception:
            raise Exception("Timed out waiting for %s" % thing)

    def get_matching_agent_version(self, no_build=False):
        # strip the series and srch from the built version.
        version_parts = self.version.split('-')
        if len(version_parts) == 4:
            version_number = '-'.join(version_parts[0:2])
        else:
            version_number = version_parts[0]
        if not no_build and self.env.local:
            version_number += '.1'
        return version_number

    def upgrade_juju(self, force_version=True):
        args = ()
        if force_version:
            version = self.get_matching_agent_version(no_build=True)
            args += ('--version', version)
        if self.env.local:
            args += ('--upload-tools',)
        self.juju('upgrade-juju', args)

    def upgrade_mongo(self):
        self.juju('upgrade-mongo', ())

    def backup(self):
        environ = self._shell_environ()
        try:
            # Mutate os.environ instead of supplying env parameter so Windows
            # can search env['PATH']
            with scoped_environ(environ):
                args = self._full_args(
                    'create-backup', False, (), include_e=True)
                output = subprocess.check_output(args)
        except subprocess.CalledProcessError as e:
            log.info(e.output)
            raise
        log.info(output)
        backup_file_pattern = re.compile('(juju-backup-[0-9-]+\.(t|tar.)gz)')
        match = backup_file_pattern.search(output)
        if match is None:
            raise Exception("The backup file was not found in output: %s" %
                            output)
        backup_file_name = match.group(1)
        backup_file_path = os.path.abspath(backup_file_name)
        log.info("State-Server backup at %s", backup_file_path)
        return backup_file_path

    def restore_backup(self, backup_file):
        return self.get_juju_output('restore-backup', '-b', '--constraints',
                                    'mem=2G', '--file', backup_file)

    def restore_backup_async(self, backup_file):
        return self.juju_async('restore-backup', ('-b', '--constraints',
                               'mem=2G', '--file', backup_file))

    def enable_ha(self):
        self.juju('enable-ha', ('-n', '3'))

    def action_fetch(self, id, action=None, timeout="1m"):
        """Fetches the results of the action with the given id.

        Will wait for up to 1 minute for the action results.
        The action name here is just used for an more informational error in
        cases where it's available.
        Returns the yaml output of the fetched action.
        """
        out = self.get_juju_output("show-action-output", id, "--wait", timeout)
        status = yaml_loads(out)["status"]
        if status != "completed":
            name = ""
            if action is not None:
                name = " " + action
            raise Exception(
                "timed out waiting for action%s to complete during fetch" %
                name)
        return out

    def action_do(self, unit, action, *args):
        """Performs the given action on the given unit.

        Action params should be given as args in the form foo=bar.
        Returns the id of the queued action.
        """
        args = (unit, action) + args

        output = self.get_juju_output("run-action", *args)
        action_id_pattern = re.compile(
            'Action queued with id: ([a-f0-9\-]{36})')
        match = action_id_pattern.search(output)
        if match is None:
            raise Exception("Action id not found in output: %s" %
                            output)
        return match.group(1)

    def action_do_fetch(self, unit, action, timeout="1m", *args):
        """Performs given action on given unit and waits for the results.

        Action params should be given as args in the form foo=bar.
        Returns the yaml output of the action.
        """
        id = self.action_do(unit, action, *args)
        return self.action_fetch(id, action, timeout)

    def list_space(self):
        return yaml.safe_load(self.get_juju_output('list-space'))

    def add_space(self, space):
        self.juju('add-space', (space),)

    def add_subnet(self, subnet, space):
        self.juju('add-subnet', (subnet, space))


class EnvJujuClient2A2(EnvJujuClient):
    """Drives Juju 2.0-alpha2 clients."""

    def _shell_environ(self):
        """Generate a suitable shell environment.

        Juju's directory must be in the PATH to support plugins.
        """
        env = dict(os.environ)
        if self.full_path is not None:
            env['PATH'] = '{}{}{}'.format(os.path.dirname(self.full_path),
                                          os.pathsep, env['PATH'])
        env['JUJU_HOME'] = self.env.juju_home
        env['JUJU_DATA'] = self.env.juju_home
        return env


class EnvJujuClient2A1(EnvJujuClient):
    """Drives Juju 2.0-alpha1 clients."""

    _show_status = 'status'

    def get_cache_path(self):
        return get_cache_path(self.env.juju_home, models=False)

    def _full_args(self, command, sudo, args, timeout=None, include_e=True):
        # sudo is not needed for devel releases.
        if self.env is None or not include_e:
            e_arg = ()
        else:
            e_arg = ('-e', self.env.environment)
        if timeout is None:
            prefix = ()
        else:
            prefix = get_timeout_prefix(timeout, self._timeout_path)
        logging = '--debug' if self.debug else '--show-log'

        # If args is a string, make it a tuple. This makes writing commands
        # with one argument a bit nicer.
        if isinstance(args, basestring):
            args = (args,)
        # we split the command here so that the caller can control where the -e
        # <env> flag goes.  Everything in the command string is put before the
        # -e flag.
        command = command.split()
        return prefix + ('juju', logging,) + tuple(command) + e_arg + args

    def _shell_environ(self):
        """Generate a suitable shell environment.

        Juju's directory must be in the PATH to support plugins.
        """
        env = dict(os.environ)
        if self.full_path is not None:
            env['PATH'] = '{}{}{}'.format(os.path.dirname(self.full_path),
                                          os.pathsep, env['PATH'])
        env['JUJU_HOME'] = self.env.juju_home
        return env

    def remove_service(self, service):
        self.juju('destroy-service', (service,))

    def backup(self):
        environ = self._shell_environ()
        # juju-backup does not support the -e flag.
        environ['JUJU_ENV'] = self.env.environment
        try:
            # Mutate os.environ instead of supplying env parameter so Windows
            # can search env['PATH']
            with scoped_environ(environ):
                output = subprocess.check_output(['juju', 'backup'])
        except subprocess.CalledProcessError as e:
            log.info(e.output)
            raise
        log.info(output)
        backup_file_pattern = re.compile('(juju-backup-[0-9-]+\.(t|tar.)gz)')
        match = backup_file_pattern.search(output)
        if match is None:
            raise Exception("The backup file was not found in output: %s" %
                            output)
        backup_file_name = match.group(1)
        backup_file_path = os.path.abspath(backup_file_name)
        log.info("State-Server backup at %s", backup_file_path)
        return backup_file_path

    def restore_backup(self, backup_file):
        return self.get_juju_output('restore', '--constraints', 'mem=2G',
                                    backup_file)

    def restore_backup_async(self, backup_file):
        return self.juju_async('restore', ('--constraints', 'mem=2G',
                                           backup_file))

    def enable_ha(self):
        self.juju('ensure-availability', ('-n', '3'))

    @staticmethod
    def get_controller_member_status(info_dict):
        return info_dict.get('state-server-member-status')

    def action_fetch(self, id, action=None, timeout="1m"):
        """Fetches the results of the action with the given id.

        Will wait for up to 1 minute for the action results.
        The action name here is just used for an more informational error in
        cases where it's available.
        Returns the yaml output of the fetched action.
        """
        # the command has to be "action fetch" so that the -e <env> args are
        # placed after "fetch", since that's where action requires them to be.
        out = self.get_juju_output("action fetch", id, "--wait", timeout)
        status = yaml_loads(out)["status"]
        if status != "completed":
            name = ""
            if action is not None:
                name = " " + action
            raise Exception(
                "timed out waiting for action%s to complete during fetch" %
                name)
        return out

    def action_do(self, unit, action, *args):
        """Performs the given action on the given unit.

        Action params should be given as args in the form foo=bar.
        Returns the id of the queued action.
        """
        args = (unit, action) + args

        # the command has to be "action do" so that the -e <env> args are
        # placed after "do", since that's where action requires them to be.
        output = self.get_juju_output("action do", *args)
        action_id_pattern = re.compile(
            'Action queued with id: ([a-f0-9\-]{36})')
        match = action_id_pattern.search(output)
        if match is None:
            raise Exception("Action id not found in output: %s" %
                            output)
        return match.group(1)

    def list_space(self):
        return yaml.safe_load(self.get_juju_output('space list'))

    def add_space(self, space):
        self.juju('space create', (space),)

    def add_subnet(self, subnet, space):
        self.juju('subnet add', (subnet, space))

    def set_model_constraints(self, constraints):
        constraint_strings = self._dict_as_option_strings(constraints)
        return self.juju('set-constraints', constraint_strings)

    def set_config(self, service, options):
        option_strings = ['{}={}'.format(*item) for item in options.items()]
        self.juju('set', (service,) + tuple(option_strings))

    def get_config(self, service):
        return yaml_loads(self.get_juju_output('get', service))

    def get_model_config(self):
        """Return the value of the environment's configured option."""
        return yaml.safe_load(self.get_juju_output('get-env'))

    def get_env_option(self, option):
        """Return the value of the environment's configured option."""
        return self.get_juju_output('get-env', option)

    def set_env_option(self, option, value):
        """Set the value of the option in the environment."""
        option_value = "%s=%s" % (option, value)
        return self.juju('set-env', (option_value,))


class EnvJujuClient1X(EnvJujuClient2A1):
    """Base for all 1.x client drivers."""

    # The environments.yaml options that are replaced by bootstrap options.
    # For Juju 1.x, no bootstrap options are used.
    bootstrap_replaces = frozenset()

    def get_bootstrap_args(self, upload_tools, bootstrap_series=None):
        """Return the bootstrap arguments for the substrate."""
        if self.env.maas:
            constraints = 'mem=2G arch=amd64'
        elif self.env.joyent:
            # Only accept kvm packages by requiring >1 cpu core, see lp:1446264
            constraints = 'mem=2G cpu-cores=1'
        else:
            constraints = 'mem=2G'
        args = ('--constraints', constraints)
        if upload_tools:
            args = ('--upload-tools',) + args
        if bootstrap_series is not None:
            env_val = self.env.config.get('default-series')
            if bootstrap_series != env_val:
                raise BootstrapMismatch(
                    'bootstrap-series', bootstrap_series, 'default-series',
                    env_val)
        return args

    def get_jes_command(self):
        """Return the JES command to destroy a controller.

        Juju 2.x has 'kill-controller'.
        Some intermediate versions had 'controller kill'.
        Juju 1.25 has 'system kill' when the jes feature flag is set.

        :raises: JESNotSupported when the version of Juju does not expose
            a JES command.
        :return: The JES command.
        """
        commands = self.get_juju_output('help', 'commands', include_e=False)
        for line in commands.splitlines():
            for cmd in _jes_cmds.keys():
                if line.startswith(cmd):
                    return cmd
        raise JESNotSupported()

    def create_environment(self, controller_client, config_file):
        seen_cmd = self.get_jes_command()
        if seen_cmd == SYSTEM:
            controller_option = ('-s', controller_client.env.environment)
        else:
            controller_option = ('-c', controller_client.env.environment)
        self.juju(_jes_cmds[seen_cmd]['create'], controller_option + (
            self.env.environment, '--config', config_file), include_e=False)

    def destroy_model(self):
        """With JES enabled, destroy-environment destroys the model."""
        self.destroy_environment(force=False)

    def destroy_environment(self, force=True, delete_jenv=False):
        if force:
            force_arg = ('--force',)
        else:
            force_arg = ()
        exit_status = self.juju(
            'destroy-environment',
            (self.env.environment,) + force_arg + ('-y',),
            self.env.needs_sudo(), check=False, include_e=False,
            timeout=timedelta(minutes=10).total_seconds())
        if delete_jenv:
            jenv_path = get_jenv_path(self.env.juju_home, self.env.environment)
            ensure_deleted(jenv_path)
        return exit_status

<<<<<<< HEAD
    def upgrade_mongo(self):
        raise UpgradeMongoNotSupported()
=======
    def deploy_bundle(self, bundle, timeout=_DEFAULT_BUNDLE_TIMEOUT):
        """Deploy bundle using deployer for Juju 1.X version."""
        self.deployer(bundle, timeout=timeout)

>>>>>>> 1500fdc9

class EnvJujuClient22(EnvJujuClient1X):

    def _shell_environ(self):
        """Generate a suitable shell environment.

        Juju's directory must be in the PATH to support plugins.
        """
        env = super(EnvJujuClient22, self)._shell_environ()
        env[JUJU_DEV_FEATURE_FLAGS] = 'actions'
        return env


class EnvJujuClient26(EnvJujuClient1X):
    """Drives Juju 2.6-series clients."""

    def __init__(self, *args, **kwargs):
        super(EnvJujuClient26, self).__init__(*args, **kwargs)
        self._use_jes = False
        self._use_container_address_allocation = False

    def clone(self, env=None, version=None, full_path=None, debug=None,
              cls=None):
        """Create a clone of this EnvJujuClient.

        By default, the class, environment, version, full_path, and debug
        settings will match the original, but each can be overridden.
        """
        client = super(EnvJujuClient26, self).clone(env, version, full_path,
                                                    debug, cls)
        client._use_jes = self._use_jes
        client._use_container_address_allocation = (
            self._use_container_address_allocation)
        return client

    def enable_jes(self):
        """Enable JES if JES is optional.

        :raises: JESByDefault when JES is always enabled; Juju has the
            'destroy-controller' command.
        :raises: JESNotSupported when JES is not supported; Juju does not have
            the 'system kill' command when the JES feature flag is set.
        """
        if self._use_jes:
            return
        if self.is_jes_enabled():
            raise JESByDefault()
        self._use_jes = True
        if not self.is_jes_enabled():
            self._use_jes = False
            raise JESNotSupported()

    def disable_jes(self):
        self._use_jes = False

    def enable_container_address_allocation(self):
        self._use_container_address_allocation = True

    def _get_feature_flags(self):
        if self.env.config.get('type') == 'cloudsigma':
            yield 'cloudsigma'
        if self._use_jes is True:
            yield 'jes'
        if self._use_container_address_allocation:
            yield 'address-allocation'

    def _shell_environ(self):
        """Generate a suitable shell environment.

        Juju's directory must be in the PATH to support plugins.
        """
        env = super(EnvJujuClient26, self)._shell_environ()
        feature_flags = self._get_feature_flags()
        env[JUJU_DEV_FEATURE_FLAGS] = ','.join(feature_flags)
        return env


class EnvJujuClient25(EnvJujuClient26):
    """Drives Juju 2.5-series clients."""


class EnvJujuClient24(EnvJujuClient25):
    """Similar to EnvJujuClient25, but lacking JES support."""

    def enable_jes(self):
        raise JESNotSupported()

    def _get_feature_flags(self):
        if self.env.config.get('type') == 'cloudsigma':
            yield 'cloudsigma'

    def add_ssh_machines(self, machines):
        for machine in machines:
            self.juju('add-machine', ('ssh:' + machine,))


def get_local_root(juju_home, env):
    return os.path.join(juju_home, env.environment)


def bootstrap_from_env(juju_home, client):
    with temp_bootstrap_env(juju_home, client):
        client.bootstrap()


def quickstart_from_env(juju_home, client, bundle):
    with temp_bootstrap_env(juju_home, client):
        client.quickstart(bundle)


@contextmanager
def maybe_jes(client, jes_enabled, try_jes):
    """If JES is desired and not enabled, try to enable it for this context.

    JES will be in its previous state after exiting this context.
    If jes_enabled is True or try_jes is False, the context is a no-op.
    If enable_jes() raises JESNotSupported, JES will not be enabled in the
    context.

    The with value is True if JES is enabled in the context.
    """

    class JESUnwanted(Exception):
        """Non-error.  Used to avoid enabling JES if not wanted."""

    try:
        if not try_jes or jes_enabled:
            raise JESUnwanted
        client.enable_jes()
    except (JESNotSupported, JESUnwanted):
        yield jes_enabled
        return
    else:
        try:
            yield True
        finally:
            client.disable_jes()


def tear_down(client, jes_enabled, try_jes=False):
    """Tear down a JES or non-JES environment.

    JES environments are torn down via 'controller kill' or 'system kill',
    and non-JES environments are torn down via 'destroy-environment --force.'
    """
    with maybe_jes(client, jes_enabled, try_jes) as jes_enabled:
        if jes_enabled:
            client.kill_controller()
        else:
            if client.destroy_environment(force=False) != 0:
                client.destroy_environment(force=True)


def uniquify_local(env):
    """Ensure that local environments have unique port settings.

    This allows local environments to be duplicated despite
    https://bugs.launchpad.net/bugs/1382131
    """
    if not env.local:
        return
    port_defaults = {
        'api-port': 17070,
        'state-port': 37017,
        'storage-port': 8040,
        'syslog-port': 6514,
    }
    for key, default in port_defaults.items():
        env.config[key] = env.config.get(key, default) + 1


def dump_environments_yaml(juju_home, config):
    environments_path = get_environments_path(juju_home)
    with open(environments_path, 'w') as config_file:
        yaml.safe_dump(config, config_file)


@contextmanager
def _temp_env(new_config, parent=None, set_home=True):
    """Use the supplied config as juju environment.

    This is not a fully-formed version for bootstrapping.  See
    temp_bootstrap_env.
    """
    with temp_dir(parent) as temp_juju_home:
        dump_environments_yaml(temp_juju_home, new_config)
        if set_home:
            context = scoped_environ()
        else:
            context = nested()
        with context:
            if set_home:
                os.environ['JUJU_HOME'] = temp_juju_home
                os.environ['JUJU_DATA'] = temp_juju_home
            yield temp_juju_home


def jes_home_path(juju_home, dir_name):
    return os.path.join(juju_home, 'jes-homes', dir_name)


def get_cache_path(juju_home, models=False):
    if models:
        root = os.path.join(juju_home, 'models')
    else:
        root = os.path.join(juju_home, 'environments')
    return os.path.join(root, 'cache.yaml')


@contextmanager
def make_jes_home(juju_home, dir_name, config):
    home_path = jes_home_path(juju_home, dir_name)
    if os.path.exists(home_path):
        rmtree(home_path)
    os.makedirs(home_path)
    dump_environments_yaml(home_path, config)
    yield home_path


def make_safe_config(client):
    config = dict(client.env.config)
    if 'agent-version' in client.bootstrap_replaces:
        config.pop('agent-version', None)
    else:
        config['agent-version'] = client.get_matching_agent_version()
    # AFAICT, we *always* want to set test-mode to True.  If we ever find a
    # use-case where we don't, we can make this optional.
    config['test-mode'] = True
    # Explicitly set 'name', which Juju implicitly sets to env.environment to
    # ensure MAASAccount knows what the name will be.
    config['name'] = client.env.environment
    if config['type'] == 'local':
        config.setdefault('root-dir', get_local_root(client.env.juju_home,
                          client.env))
        # MongoDB requires a lot of free disk space, and the only
        # visible error message is from "juju bootstrap":
        # "cannot initiate replication set" if disk space is low.
        # What "low" exactly means, is unclear, but 8GB should be
        # enough.
        ensure_dir(config['root-dir'])
        check_free_disk_space(config['root-dir'], 8000000, "MongoDB files")
        if client.env.kvm:
            check_free_disk_space(
                "/var/lib/uvtool/libvirt/images", 2000000,
                "KVM disk files")
        else:
            check_free_disk_space(
                "/var/lib/lxc", 2000000, "LXC containers")
    return config


@contextmanager
def temp_bootstrap_env(juju_home, client, set_home=True, permanent=False):
    """Create a temporary environment for bootstrapping.

    This involves creating a temporary juju home directory and returning its
    location.

    :param set_home: Set JUJU_HOME to match the temporary home in this
        context.  If False, juju_home should be supplied to bootstrap.
    """
    new_config = {
        'environments': {client.env.environment: make_safe_config(client)}}
    # Always bootstrap a matching environment.
    jenv_path = get_jenv_path(juju_home, client.env.environment)
    if permanent:
        context = make_jes_home(juju_home, client.env.environment, new_config)
    else:
        context = _temp_env(new_config, juju_home, set_home)
    with context as temp_juju_home:
        if os.path.lexists(jenv_path):
            raise Exception('%s already exists!' % jenv_path)
        new_jenv_path = get_jenv_path(temp_juju_home, client.env.environment)
        # Create a symlink to allow access while bootstrapping, and to reduce
        # races.  Can't use a hard link because jenv doesn't exist until
        # partway through bootstrap.
        ensure_dir(os.path.join(juju_home, 'environments'))
        # Skip creating symlink where not supported (i.e. Windows).
        if not permanent and getattr(os, 'symlink', None) is not None:
            os.symlink(new_jenv_path, jenv_path)
        old_juju_home = client.env.juju_home
        client.env.juju_home = temp_juju_home
        try:
            yield temp_juju_home
        finally:
            if not permanent:
                # replace symlink with file before deleting temp home.
                try:
                    os.rename(new_jenv_path, jenv_path)
                except OSError as e:
                    if e.errno != errno.ENOENT:
                        raise
                    # Remove dangling symlink
                    try:
                        os.unlink(jenv_path)
                    except OSError as e:
                        if e.errno != errno.ENOENT:
                            raise
                client.env.juju_home = old_juju_home


def get_machine_dns_name(client, machine, timeout=600):
    """Wait for dns-name on a juju machine."""
    for status in client.status_until(timeout=timeout):
        try:
            return _dns_name_for_machine(status, machine)
        except KeyError:
            log.debug("No dns-name yet for machine %s", machine)


def _dns_name_for_machine(status, machine):
    host = status.status['machines'][machine]['dns-name']
    if is_ipv6_address(host):
        log.warning("Selected IPv6 address for machine %s: %r", machine, host)
    return host


class Status:

    def __init__(self, status, status_text):
        self.status = status
        self.status_text = status_text

    @classmethod
    def from_text(cls, text):
        status_yaml = yaml_loads(text)
        return cls(status_yaml, text)

    def iter_machines(self, containers=False, machines=True):
        for machine_name, machine in sorted(self.status['machines'].items()):
            if machines:
                yield machine_name, machine
            if containers:
                for contained, unit in machine.get('containers', {}).items():
                    yield contained, unit

    def iter_new_machines(self, old_status):
        for machine, data in self.iter_machines():
            if machine in old_status.status['machines']:
                continue
            yield machine, data

    def iter_units(self):
        for service_name, service in sorted(self.status['services'].items()):
            for unit_name, unit in sorted(service.get('units', {}).items()):
                yield unit_name, unit
                subordinates = unit.get('subordinates', ())
                for sub_name in sorted(subordinates):
                    yield sub_name, subordinates[sub_name]

    def agent_items(self):
        for machine_name, machine in self.iter_machines(containers=True):
            yield machine_name, machine
        for unit_name, unit in self.iter_units():
            yield unit_name, unit

    def agent_states(self):
        """Map agent states to the units and machines in those states."""
        states = defaultdict(list)
        for item_name, item in self.agent_items():
            states[coalesce_agent_status(item)].append(item_name)
        return states

    def check_agents_started(self, environment_name=None):
        """Check whether all agents are in the 'started' state.

        If not, return agent_states output.  If so, return None.
        If an error is encountered for an agent, raise ErroredUnit
        """
        bad_state_info = re.compile(
            '(.*error|^(cannot set up groups|cannot run instance)).*')
        for item_name, item in self.agent_items():
            state_info = item.get('agent-state-info', '')
            if bad_state_info.match(state_info):
                raise ErroredUnit(item_name, state_info)
        states = self.agent_states()
        if set(states.keys()).issubset(AGENTS_READY):
            return None
        for state, entries in states.items():
            if 'error' in state:
                raise ErroredUnit(entries[0], state)
        return states

    def get_service_count(self):
        return len(self.status.get('services', {}))

    def get_service_unit_count(self, service):
        return len(
            self.status.get('services', {}).get(service, {}).get('units', {}))

    def get_agent_versions(self):
        versions = defaultdict(set)
        for item_name, item in self.agent_items():
            versions[item.get('agent-version', 'unknown')].add(item_name)
        return versions

    def get_instance_id(self, machine_id):
        return self.status['machines'][machine_id]['instance-id']

    def get_unit(self, unit_name):
        """Return metadata about a unit."""
        for service in sorted(self.status['services'].values()):
            if unit_name in service.get('units', {}):
                return service['units'][unit_name]
        raise KeyError(unit_name)

    def service_subordinate_units(self, service_name):
        """Return subordinate metadata for a service_name."""
        services = self.status.get('services', {})
        if service_name in services:
            for unit in sorted(services[service_name].get(
                    'units', {}).values()):
                for sub_name, sub in unit.get('subordinates', {}).items():
                    yield sub_name, sub

    def get_open_ports(self, unit_name):
        """List the open ports for the specified unit.

        If no ports are listed for the unit, the empty list is returned.
        """
        return self.get_unit(unit_name).get('open-ports', [])


class SimpleEnvironment:

    def __init__(self, environment, config=None, juju_home=None):
        self.environment = environment
        self.config = config
        self.juju_home = juju_home
        if self.config is not None:
            self.local = bool(self.config.get('type') == 'local')
            self.kvm = (
                self.local and bool(self.config.get('container') == 'kvm'))
            self.maas = bool(self.config.get('type') == 'maas')
            self.joyent = bool(self.config.get('type') == 'joyent')
        else:
            self.local = False
            self.kvm = False
            self.maas = False
            self.joyent = False

    def __eq__(self, other):
        if type(self) != type(other):
            return False
        if self.environment != other.environment:
            return False
        if self.config != other.config:
            return False
        if self.local != other.local:
            return False
        if self.maas != other.maas:
            return False
        return True

    def __ne__(self, other):
        return not self == other

    @classmethod
    def from_config(cls, name):
        config, selected = get_selected_environment(name)
        if name is None:
            name = selected
        return cls(name, config)

    def needs_sudo(self):
        return self.local


class GroupReporter:

    def __init__(self, stream, expected):
        self.stream = stream
        self.expected = expected
        self.last_group = None
        self.ticks = 0
        self.wrap_offset = 0
        self.wrap_width = 79

    def _write(self, string):
        self.stream.write(string)
        self.stream.flush()

    def finish(self):
        if self.last_group:
            self._write("\n")

    def update(self, group):
        if group == self.last_group:
            if (self.wrap_offset + self.ticks) % self.wrap_width == 0:
                self._write("\n")
            self._write("." if self.ticks or not self.wrap_offset else " .")
            self.ticks += 1
            return
        value_listing = []
        for value, entries in sorted(group.items()):
            if value == self.expected:
                continue
            value_listing.append('%s: %s' % (value, ', '.join(entries)))
        string = ' | '.join(value_listing)
        lead_length = len(string) + 1
        if self.last_group:
            string = "\n" + string
        self._write(string)
        self.last_group = group
        self.ticks = 0
        self.wrap_offset = lead_length if lead_length < self.wrap_width else 0<|MERGE_RESOLUTION|>--- conflicted
+++ resolved
@@ -1128,15 +1128,13 @@
             ensure_deleted(jenv_path)
         return exit_status
 
-<<<<<<< HEAD
-    def upgrade_mongo(self):
-        raise UpgradeMongoNotSupported()
-=======
     def deploy_bundle(self, bundle, timeout=_DEFAULT_BUNDLE_TIMEOUT):
         """Deploy bundle using deployer for Juju 1.X version."""
         self.deployer(bundle, timeout=timeout)
 
->>>>>>> 1500fdc9
+    def upgrade_mongo(self):
+        raise UpgradeMongoNotSupported()
+
 
 class EnvJujuClient22(EnvJujuClient1X):
 
