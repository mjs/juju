// Copyright 2013 Canonical Ltd.
// Licensed under the AGPLv3, see LICENCE file for details.

package ssh

import (
	"bytes"
	"fmt"
	"io"
	"os"
	"os/exec"
	"strings"

	"launchpad.net/juju-core/utils"
)

var opensshCommonOptions = []string{"-o", "StrictHostKeyChecking no"}

// default identities will not be attempted if
// -i is specified and they are not explcitly
// included.
var defaultIdentities = []string{
	"~/.ssh/identity",
	"~/.ssh/id_rsa",
	"~/.ssh/id_dsa",
	"~/.ssh/id_ecdsa",
}

type opensshCommandKind int

const (
	sshKind opensshCommandKind = iota
	scpKind
)

// sshpassWrap wraps the command/args with sshpass if it is found in $PATH
// and the SSHPASS environment variable is set. Otherwise, the original
// command/args are returned.
func sshpassWrap(cmd string, args []string) (string, []string) {
	if os.Getenv("SSHPASS") != "" {
		if path, err := exec.LookPath("sshpass"); err == nil {
			return path, append([]string{"-e", cmd}, args...)
		}
	}
	return cmd, args
}

// OpenSSHClient is an implementation of Client that
// uses the ssh and scp executables found in $PATH.
type OpenSSHClient struct{}

// NewOpenSSHClient creates a new OpenSSHClient.
// If the ssh and scp programs cannot be found
// in $PATH, then an error is returned.
func NewOpenSSHClient() (*OpenSSHClient, error) {
	var c OpenSSHClient
	if _, err := exec.LookPath("ssh"); err != nil {
		return nil, err
	}
	if _, err := exec.LookPath("scp"); err != nil {
		return nil, err
	}
	return &c, nil
}

func opensshOptions(options *Options, commandKind opensshCommandKind) []string {
	args := append([]string{}, opensshCommonOptions...)
	if options == nil {
		options = &Options{}
	}
	if !options.passwordAuthAllowed {
		args = append(args, "-o", "PasswordAuthentication no")
	}
	if options.allocatePTY {
		args = append(args, "-t")
	}
	identities := append([]string{}, options.identities...)
	if pk := PrivateKeyFiles(); len(pk) > 0 {
		// Add client keys as implicit identities
		identities = append(identities, pk...)
	}
	// If any identities are specified, the
	// default ones must be explicitly specified.
	if len(identities) > 0 {
		for _, identity := range defaultIdentities {
			path, err := utils.NormalizePath(identity)
			if err != nil {
				logger.Warningf("failed to normalize path %q: %v", identity, err)
				continue
			}
<<<<<<< HEAD
			identities = append(identities, path)
=======
			if _, err := os.Stat(path); err == nil {
				identities = append(identities, path)
			}
>>>>>>> e7940e21
		}
	}
	for _, identity := range identities {
		args = append(args, "-i", identity)
	}
	if options.port != 0 {
		if commandKind == scpKind {
			// scp uses -P instead of -p (-p means preserve).
			args = append(args, "-P")
		} else {
			args = append(args, "-p")
		}
		args = append(args, fmt.Sprint(options.port))
	}
	return args
}

// Command implements Client.Command.
func (c *OpenSSHClient) Command(host string, command []string, options *Options) *Cmd {
	args := opensshOptions(options, sshKind)
	args = append(args, host)
	if len(command) > 0 {
		args = append(args, "--")
		args = append(args, command...)
	}
	bin, args := sshpassWrap("ssh", args)
	return &Cmd{impl: &opensshCmd{exec.Command(bin, args...)}}
}

// Copy implements Client.Copy.
func (c *OpenSSHClient) Copy(source, dest string, userOptions *Options) error {
	var options Options
	if userOptions != nil {
		options = *userOptions
		options.allocatePTY = false // doesn't make sense for scp
	}
	args := opensshOptions(&options, scpKind)
	args = append(args, source, dest)
	bin, args := sshpassWrap("scp", args)
	cmd := exec.Command(bin, args...)
	var stderr bytes.Buffer
	cmd.Stderr = &stderr
	if err := cmd.Run(); err != nil {
		stderr := strings.TrimSpace(stderr.String())
		if len(stderr) > 0 {
			err = fmt.Errorf("%v (%v)", err, stderr)
		}
		return err
	}
	return nil
}

type opensshCmd struct {
	*exec.Cmd
}

func (c *opensshCmd) SetStdio(stdin io.Reader, stdout, stderr io.Writer) {
	c.Stdin, c.Stdout, c.Stderr = stdin, stdout, stderr
}

func (c *opensshCmd) StdinPipe() (io.WriteCloser, io.Reader, error) {
	wc, err := c.Cmd.StdinPipe()
	if err != nil {
		return nil, nil, err
	}
	return wc, c.Stdin, nil
}

func (c *opensshCmd) StdoutPipe() (io.ReadCloser, io.Writer, error) {
	rc, err := c.Cmd.StdoutPipe()
	if err != nil {
		return nil, nil, err
	}
	return rc, c.Stdout, nil
}

func (c *opensshCmd) StderrPipe() (io.ReadCloser, io.Writer, error) {
	rc, err := c.Cmd.StderrPipe()
	if err != nil {
		return nil, nil, err
	}
	return rc, c.Stderr, nil
}

func (c *opensshCmd) Kill() error {
	if c.Process == nil {
		return fmt.Errorf("process has not been started")
	}
	return c.Process.Kill()
}<|MERGE_RESOLUTION|>--- conflicted
+++ resolved
@@ -88,13 +88,9 @@
 				logger.Warningf("failed to normalize path %q: %v", identity, err)
 				continue
 			}
-<<<<<<< HEAD
-			identities = append(identities, path)
-=======
 			if _, err := os.Stat(path); err == nil {
 				identities = append(identities, path)
 			}
->>>>>>> e7940e21
 		}
 	}
 	for _, identity := range identities {
