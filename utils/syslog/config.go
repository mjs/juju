--- conflicted
+++ resolved
@@ -52,7 +52,7 @@
 $template LongTagForwardFormat,"<%PRI%>%TIMESTAMP:::date-rfc3339% %HOSTNAME% %syslogtag%%msg:::sp-if-no-1st-sp%%msg%"
 
 $RuleSet local
-:syslogtag, startswith, "juju{{namespace}}-" @@{{bootstrapIP}}:{{portNumber}};LongTagForwardFormat
+:syslogtag, startswith, "juju{{namespace}}-" {{range $i, $bootstrapIP := bootstrapHosts}}{{if $i}} & {{end}}@@{{$bootstrapIP}}:{{portNumber}}{{end}};LongTagForwardFormat
 $FileCreateMode 0644
 :syslogtag, startswith, "juju{{namespace}}-" {{logDir}}/all-machines.log;JujuLogFormat{{namespace}}
 & ~
@@ -219,18 +219,6 @@
 
 // Render generates the rsyslog config.
 func (slConfig *SyslogConfig) Render() ([]byte, error) {
-<<<<<<< HEAD
-	// TODO: for HA, we will want to send to all state server addresses (maybe).
-	var bootstrapIP = func() string {
-		var addr string
-		if len(slConfig.StateServerAddresses) > 0 {
-			addr = slConfig.StateServerAddresses[0]
-		} else {
-			addr = "foo:80"
-		}
-		parts := strings.Split(addr, ":")
-		return parts[0]
-=======
 	var bootstrapHosts = func() []string {
 		var hosts []string
 		for _, addr := range slConfig.StateServerAddresses {
@@ -238,7 +226,6 @@
 			hosts = append(hosts, parts[0])
 		}
 		return hosts
->>>>>>> 50a04674
 	}
 
 	var logFilePath = func() string {
