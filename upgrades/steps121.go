--- conflicted
+++ resolved
@@ -89,17 +89,17 @@
 			},
 		},
 		&upgradeStep{
-<<<<<<< HEAD
 			description: "prepend the environment UUID to the ID of all charm docs",
 			targets:     []Target{DatabaseMaster},
 			run: func(context Context) error {
 				return state.AddEnvUUIDToCharms(context.State())
-=======
+			},
+		},
+		&upgradeStep{
 			description: "prepend the environment UUID to the ID of all minUnit docs",
 			targets:     []Target{DatabaseMaster},
 			run: func(context Context) error {
 				return state.AddEnvUUIDToMinUnits(context.State())
->>>>>>> 4d05fdfd
 			},
 		},
 		&upgradeStep{
