// Copyright 2012, 2013 Canonical Ltd.
// Licensed under the AGPLv3, see LICENCE file for details.

package state

import (
	"fmt"
	"reflect"
	"regexp"
	"strings"
	"time"

	"github.com/juju/errors"
	"github.com/juju/loggo"
	"github.com/juju/utils/set"
	"gopkg.in/juju/charm.v6-unstable"
	"gopkg.in/juju/names.v2"
	"gopkg.in/mgo.v2"
	"gopkg.in/mgo.v2/bson"
	"gopkg.in/tomb.v1"

	"github.com/juju/juju/instance"
	"github.com/juju/juju/mongo"
	"github.com/juju/juju/state/watcher"

	// TODO(fwereade): 2015-11-18 lp:1517428
	//
	// This gets an import block of its own because it's such staggeringly bad
	// practice. It's here because (1) it always has been, just not quite so
	// explicitly and (2) even if we had the state watchers implemented as
	// juju/watcher~s rather than juju/state/watcher~s -- which we don't, so
	// it's misleading to use those *Chan types etc -- we don't yet have any
	// ability to transform watcher output in the apiserver layer, so we're
	// kinda stuck producing what we always have.
	//
	// See RelationUnitsWatcher below.
	"github.com/juju/juju/apiserver/params"
)

var watchLogger = loggo.GetLogger("juju.state.watch")

// Watcher is implemented by all watchers; the actual
// changes channel is returned by a watcher-specific
// Changes method.
type Watcher interface {
	// Kill asks the watcher to stop without waiting for it do so.
	Kill()
	// Wait waits for the watcher to die and returns any
	// error encountered when it was running.
	Wait() error
	// Stop kills the watcher, then waits for it to die.
	Stop() error
	// Err returns any error encountered while the watcher
	// has been running.
	Err() error
}

// NotifyWatcher generates signals when something changes, but it does not
// return any content for those changes
type NotifyWatcher interface {
	Watcher
	Changes() <-chan struct{}
}

// StringsWatcher generates signals when something changes, returning
// the changes as a list of strings.
type StringsWatcher interface {
	Watcher
	Changes() <-chan []string
}

// RelationUnitsWatcher generates signals when units enter or leave
// the scope of a RelationUnit, and changes to the settings of those
// units known to have entered.
type RelationUnitsWatcher interface {
	Watcher

	// Note that it's not very nice exposing a params type directly here. This
	// is a continuation of existing bad behaviour and not good practice; do
	// not use this as a model. (FWIW, it used to be in multiwatcher; which is
	// also api-ey; and the multiwatcher type was used directly in params
	// anyway.)
	Changes() <-chan params.RelationUnitsChange
}

// newCommonWatcher exists so that all embedders have a place from which
// to get a single TxnLogWatcher that will not be replaced in the lifetime
// of the embedder (and also to restrict the width of the interface by
// which they can access the rest of State, by storing st as a
// modelBackend).
func newCommonWatcher(backend modelBackend) commonWatcher {
	return commonWatcher{
		backend: backend,
		db:      backend.db(),
		watcher: backend.txnLogWatcher(),
	}
}

// commonWatcher is part of all client watchers.
type commonWatcher struct {
	backend modelBackend
	db      Database
	watcher *watcher.Watcher
	tomb    tomb.Tomb
}

// Stop stops the watcher, and returns any error encountered while running
// or shutting down.
func (w *commonWatcher) Stop() error {
	w.Kill()
	return w.Wait()
}

// Kill kills the watcher without waiting for it to shut down.
func (w *commonWatcher) Kill() {
	w.tomb.Kill(nil)
}

// Wait waits for the watcher to die and returns any
// error encountered when it was running.
func (w *commonWatcher) Wait() error {
	return w.tomb.Wait()
}

// Err returns any error encountered while running or shutting down, or
// tomb.ErrStillAlive if the watcher is still running.
func (w *commonWatcher) Err() error {
	return w.tomb.Err()
}

// collect combines the effects of the one change, and any further changes read
// from more in the next 10ms. The result map describes the existence, or not,
// of every id observed to have changed. If a value is read from the supplied
// stop chan, collect returns false immediately.
func collect(one watcher.Change, more <-chan watcher.Change, stop <-chan struct{}) (map[interface{}]bool, bool) {
	var count int
	result := map[interface{}]bool{}
	handle := func(ch watcher.Change) {
		count++
		result[ch.Id] = ch.Revno != -1
	}
	handle(one)
	// TODO(fwereade): 2016-03-17 lp:1558657
	timeout := time.After(10 * time.Millisecond)
	for done := false; !done; {
		select {
		case <-stop:
			return nil, false
		case another := <-more:
			handle(another)
		case <-timeout:
			done = true
		}
	}
	watchLogger.Tracef("read %d events for %d documents", count, len(result))
	return result, true
}

func hasString(changes []string, name string) bool {
	for _, v := range changes {
		if v == name {
			return true
		}
	}
	return false
}

var _ Watcher = (*lifecycleWatcher)(nil)

// lifecycleWatcher notifies about lifecycle changes for a set of entities of
// the same kind. The first event emitted will contain the ids of all
// entities; subsequent events are emitted whenever one or more entities are
// added, or change their lifecycle state. After an entity is found to be
// Dead, no further event will include it.
type lifecycleWatcher struct {
	commonWatcher
	out chan []string

	// coll is a function returning the mongo.Collection holding all
	// interesting entities
	coll     func() (mongo.Collection, func())
	collName string

	// members is used to select the initial set of interesting entities.
	members bson.D
	// filter is used to exclude events not affecting interesting entities.
	filter func(interface{}) bool
	// transform, if non-nil, is used to transform a document ID immediately
	// prior to emitting to the out channel.
	transform func(string) string
	// life holds the most recent known life states of interesting entities.
	life map[string]Life
}

func collFactory(db Database, collName string) func() (mongo.Collection, func()) {
	return func() (mongo.Collection, func()) {
		return db.GetCollection(collName)
	}
}

// WatchModels returns a StringsWatcher that notifies of changes to
// any models. If a model is removed this *won't* signal that the
// model has gone away - it's based on a collectionWatcher which omits
// these events.
func (st *State) WatchModels() StringsWatcher {
	return newCollectionWatcher(st, colWCfg{
		col:    modelsC,
		global: true,
	})
}

// XXX
func (st *State) WatchCAASModels() StringsWatcher {
	return newCollectionWatcher(st, colWCfg{
		col:    caasModelsC,
		global: true,
	})
}

// WatchModelLives returns a StringsWatcher that notifies of changes
// to any model life values. The most important difference between
// this and WatchModels is that this will signal one last time if a
// model is removed.
func (st *State) WatchModelLives() StringsWatcher {
	return newLifecycleWatcher(st, modelsC, nil, nil, nil)
}

// WatchModelVolumes returns a StringsWatcher that notifies of changes to
// the lifecycles of all model-scoped volumes.
func (st *State) WatchModelVolumes() StringsWatcher {
	return st.watchModelMachinestorage(volumesC)
}

// WatchModelFilesystems returns a StringsWatcher that notifies of changes
// to the lifecycles of all model-scoped filesystems.
func (st *State) WatchModelFilesystems() StringsWatcher {
	return st.watchModelMachinestorage(filesystemsC)
}

func (st *State) watchModelMachinestorage(collection string) StringsWatcher {
	pattern := fmt.Sprintf("^%s$", st.docID(names.NumberSnippet))
	members := bson.D{{"_id", bson.D{{"$regex", pattern}}}}
	filter := func(id interface{}) bool {
		k, err := st.strictLocalID(id.(string))
		if err != nil {
			return false
		}
		return !strings.Contains(k, "/")
	}
	return newLifecycleWatcher(st, collection, members, filter, nil)
}

// WatchMachineVolumes returns a StringsWatcher that notifies of changes to
// the lifecycles of all volumes scoped to the specified machine.
func (st *State) WatchMachineVolumes(m names.MachineTag) StringsWatcher {
	return st.watchMachineStorage(m, volumesC)
}

// WatchMachineFilesystems returns a StringsWatcher that notifies of changes
// to the lifecycles of all filesystems scoped to the specified machine.
func (st *State) WatchMachineFilesystems(m names.MachineTag) StringsWatcher {
	return st.watchMachineStorage(m, filesystemsC)
}

func (st *State) watchMachineStorage(m names.MachineTag, collection string) StringsWatcher {
	pattern := fmt.Sprintf("^%s/%s$", st.docID(m.Id()), names.NumberSnippet)
	members := bson.D{{"_id", bson.D{{"$regex", pattern}}}}
	prefix := m.Id() + "/"
	filter := func(id interface{}) bool {
		k, err := st.strictLocalID(id.(string))
		if err != nil {
			return false
		}
		return strings.HasPrefix(k, prefix)
	}
	return newLifecycleWatcher(st, collection, members, filter, nil)
}

// WatchEnvironVolumeAttachments returns a StringsWatcher that notifies of
// changes to the lifecycles of all volume attachments related to environ-
// scoped volumes.
func (st *State) WatchEnvironVolumeAttachments() StringsWatcher {
	return st.watchModelMachinestorageAttachments(volumeAttachmentsC)
}

// WatchEnvironFilesystemAttachments returns a StringsWatcher that notifies
// of changes to the lifecycles of all filesystem attachments related to
// environ-scoped filesystems.
func (st *State) WatchEnvironFilesystemAttachments() StringsWatcher {
	return st.watchModelMachinestorageAttachments(filesystemAttachmentsC)
}

func (st *State) watchModelMachinestorageAttachments(collection string) StringsWatcher {
	pattern := fmt.Sprintf("^%s.*:%s$", st.docID(""), names.NumberSnippet)
	members := bson.D{{"_id", bson.D{{"$regex", pattern}}}}
	filter := func(id interface{}) bool {
		k, err := st.strictLocalID(id.(string))
		if err != nil {
			return false
		}
		colon := strings.IndexRune(k, ':')
		if colon == -1 {
			return false
		}
		return !strings.Contains(k[colon+1:], "/")
	}
	return newLifecycleWatcher(st, collection, members, filter, nil)
}

// WatchMachineVolumeAttachments returns a StringsWatcher that notifies of
// changes to the lifecycles of all volume attachments related to the specified
// machine, for volumes scoped to the machine.
func (st *State) WatchMachineVolumeAttachments(m names.MachineTag) StringsWatcher {
	return st.watchMachineStorageAttachments(m, volumeAttachmentsC)
}

// WatchMachineFilesystemAttachments returns a StringsWatcher that notifies of
// changes to the lifecycles of all filesystem attachments related to the specified
// machine, for filesystems scoped to the machine.
func (st *State) WatchMachineFilesystemAttachments(m names.MachineTag) StringsWatcher {
	return st.watchMachineStorageAttachments(m, filesystemAttachmentsC)
}

func (st *State) watchMachineStorageAttachments(m names.MachineTag, collection string) StringsWatcher {
	pattern := fmt.Sprintf("^%s:%s/.*", st.docID(m.Id()), m.Id())
	members := bson.D{{"_id", bson.D{{"$regex", pattern}}}}
	prefix := m.Id() + fmt.Sprintf(":%s/", m.Id())
	filter := func(id interface{}) bool {
		k, err := st.strictLocalID(id.(string))
		if err != nil {
			return false
		}
		return strings.HasPrefix(k, prefix)
	}
	return newLifecycleWatcher(st, collection, members, filter, nil)
}

// WatchServices returns a StringsWatcher that notifies of changes to
// the lifecycles of the services in the model.
func (st *State) WatchServices() StringsWatcher {
	return newLifecycleWatcher(st, applicationsC, nil, isLocalID(st), nil)
}

// WatchRemoteApplications returns a StringsWatcher that notifies of changes to
// the lifecycles of the remote applications in the model.
func (st *State) WatchRemoteApplications() StringsWatcher {
	return newLifecycleWatcher(st, remoteApplicationsC, nil, isLocalID(st), nil)
}

// WatchStorageAttachments returns a StringsWatcher that notifies of
// changes to the lifecycles of all storage instances attached to the
// specified unit.
func (st *State) WatchStorageAttachments(unit names.UnitTag) StringsWatcher {
	members := bson.D{{"unitid", unit.Id()}}
	prefix := unitGlobalKey(unit.Id()) + "#"
	filter := func(id interface{}) bool {
		k, err := st.strictLocalID(id.(string))
		if err != nil {
			return false
		}
		return strings.HasPrefix(k, prefix)
	}
	tr := func(id string) string {
		// Transform storage attachment document ID to storage ID.
		return id[len(prefix):]
	}
	return newLifecycleWatcher(st, storageAttachmentsC, members, filter, tr)
}

// WatchUnits returns a StringsWatcher that notifies of changes to the
// lifecycles of units of s.
func (a *Application) WatchUnits() StringsWatcher {
	members := bson.D{{"application", a.doc.Name}}
	prefix := a.doc.Name + "/"
	filter := func(unitDocID interface{}) bool {
		unitName, err := a.st.strictLocalID(unitDocID.(string))
		if err != nil {
			return false
		}
		return strings.HasPrefix(unitName, prefix)
	}
	return newLifecycleWatcher(a.st, unitsC, members, filter, nil)
}

// WatchRelations returns a StringsWatcher that notifies of changes to the
// lifecycles of relations involving s.
func (a *Application) WatchRelations() StringsWatcher {
	return watchApplicationRelations(a.st, a.doc.Name)
}

// WatchRelations returns a StringsWatcher that notifies of changes to the
// lifecycles of relations involving s.
func (s *RemoteApplication) WatchRelations() StringsWatcher {
	return watchApplicationRelations(s.st, s.doc.Name)
}

func watchApplicationRelations(backend modelBackend, applicationName string) StringsWatcher {
	prefix := applicationName + ":"
	infix := " " + prefix
	filter := func(id interface{}) bool {
		k, err := backend.strictLocalID(id.(string))
		if err != nil {
			return false
		}
		out := strings.HasPrefix(k, prefix) || strings.Contains(k, infix)
		return out
	}

	members := bson.D{{"endpoints.applicationname", applicationName}}
	return newLifecycleWatcher(backend, relationsC, members, filter, nil)
}

// WatchModelMachines returns a StringsWatcher that notifies of changes to
// the lifecycles of the machines (but not containers) in the model.
func (st *State) WatchModelMachines() StringsWatcher {
	members := bson.D{{"$or", []bson.D{
		{{"containertype", ""}},
		{{"containertype", bson.D{{"$exists", false}}}},
	}}}
	filter := func(id interface{}) bool {
		k, err := st.strictLocalID(id.(string))
		if err != nil {
			return false
		}
		return !strings.Contains(k, "/")
	}
	return newLifecycleWatcher(st, machinesC, members, filter, nil)
}

// WatchContainers returns a StringsWatcher that notifies of changes to the
// lifecycles of containers of the specified type on a machine.
func (m *Machine) WatchContainers(ctype instance.ContainerType) StringsWatcher {
	isChild := fmt.Sprintf("^%s/%s/%s$", m.doc.DocID, ctype, names.NumberSnippet)
	return m.containersWatcher(isChild)
}

// WatchAllContainers returns a StringsWatcher that notifies of changes to the
// lifecycles of all containers on a machine.
func (m *Machine) WatchAllContainers() StringsWatcher {
	isChild := fmt.Sprintf("^%s/%s/%s$", m.doc.DocID, names.ContainerTypeSnippet, names.NumberSnippet)
	return m.containersWatcher(isChild)
}

func (m *Machine) containersWatcher(isChildRegexp string) StringsWatcher {
	members := bson.D{{"_id", bson.D{{"$regex", isChildRegexp}}}}
	compiled := regexp.MustCompile(isChildRegexp)
	filter := func(key interface{}) bool {
		k := key.(string)
		_, err := m.st.strictLocalID(k)
		if err != nil {
			return false
		}
		return compiled.MatchString(k)
	}
	return newLifecycleWatcher(m.st, machinesC, members, filter, nil)
}

func newLifecycleWatcher(
	backend modelBackend,
	collName string,
	members bson.D,
	filter func(key interface{}) bool,
	transform func(id string) string,
) StringsWatcher {
	w := &lifecycleWatcher{
		commonWatcher: newCommonWatcher(backend),
		coll:          collFactory(backend.db(), collName),
		collName:      collName,
		members:       members,
		filter:        filter,
		transform:     transform,
		life:          make(map[string]Life),
		out:           make(chan []string),
	}
	go func() {
		defer w.tomb.Done()
		defer close(w.out)
		w.tomb.Kill(w.loop())
	}()
	return w
}

type lifeDoc struct {
	Id   string `bson:"_id"`
	Life Life
}

var lifeFields = bson.D{{"_id", 1}, {"life", 1}}

// Changes returns the event channel for the LifecycleWatcher.
func (w *lifecycleWatcher) Changes() <-chan []string {
	return w.out
}

func (w *lifecycleWatcher) initial() (set.Strings, error) {
	coll, closer := w.coll()
	defer closer()

	ids := make(set.Strings)
	var doc lifeDoc
	iter := coll.Find(w.members).Select(lifeFields).Iter()
	for iter.Next(&doc) {
		// If no members criteria is specified, use the filter
		// to reject any unsuitable initial elements.
		if w.members == nil && w.filter != nil && !w.filter(doc.Id) {
			continue
		}
		id := w.backend.localID(doc.Id)
		ids.Add(id)
		if doc.Life != Dead {
			w.life[id] = doc.Life
		}
	}
	return ids, iter.Close()
}

func (w *lifecycleWatcher) merge(ids set.Strings, updates map[interface{}]bool) error {
	coll, closer := w.coll()
	defer closer()

	// Separate ids into those thought to exist and those known to be removed.
	var changed []string
	latest := make(map[string]Life)
	for docID, exists := range updates {
		switch docID := docID.(type) {
		case string:
			if exists {
				changed = append(changed, docID)
			} else {
				latest[w.backend.localID(docID)] = Dead
			}
		default:
			return errors.Errorf("id is not of type string, got %T", docID)
		}
	}

	// Collect life states from ids thought to exist. Any that don't actually
	// exist are ignored (we'll hear about them in the next set of updates --
	// all that's actually happened in that situation is that the watcher
	// events have lagged a little behind reality).
	iter := coll.Find(bson.D{{"_id", bson.D{{"$in", changed}}}}).Select(lifeFields).Iter()
	var doc lifeDoc
	for iter.Next(&doc) {
		latest[w.backend.localID(doc.Id)] = doc.Life
	}
	if err := iter.Close(); err != nil {
		return err
	}

	// Add to ids any whose life state is known to have changed.
	for id, newLife := range latest {
		gone := newLife == Dead
		oldLife, known := w.life[id]
		switch {
		case known && gone:
			delete(w.life, id)
		case !known && !gone:
			w.life[id] = newLife
		case known && newLife != oldLife:
			w.life[id] = newLife
		default:
			continue
		}
		ids.Add(id)
	}
	return nil
}

// ErrStateClosed is returned from watchers if their underlying
// state connection has been closed.
var ErrStateClosed = fmt.Errorf("state has been closed")

// stateWatcherDeadError processes the error received when the watcher
// inside a state connection dies. If the State has been closed, the
// watcher will have been stopped and error will be nil, so we ensure
// that higher level watchers return a non-nil error in that case, as
// watchers are not expected to die unexpectedly without an error.
func stateWatcherDeadError(err error) error {
	if err != nil {
		return err
	}
	return ErrStateClosed
}

func (w *lifecycleWatcher) loop() error {
	in := make(chan watcher.Change)
	w.watcher.WatchCollectionWithFilter(w.collName, in, w.filter)
	defer w.watcher.UnwatchCollection(w.collName, in)
	ids, err := w.initial()
	if err != nil {
		return err
	}
	out := w.out
	for {
		values := ids.Values()
		if w.transform != nil {
			for i, v := range values {
				values[i] = w.transform(v)
			}
		}
		select {
		case <-w.tomb.Dying():
			return tomb.ErrDying
		case <-w.watcher.Dead():
			return stateWatcherDeadError(w.watcher.Err())
		case ch := <-in:
			updates, ok := collect(ch, in, w.tomb.Dying())
			if !ok {
				return tomb.ErrDying
			}
			if err := w.merge(ids, updates); err != nil {
				return err
			}
			if !ids.IsEmpty() {
				out = w.out
			}
		case out <- values:
			ids = make(set.Strings)
			out = nil
		}
	}
}

// minUnitsWatcher notifies about MinUnits changes of the services requiring
// a minimum number of units to be alive. The first event returned by the
// watcher is the set of application names requiring a minimum number of units.
// Subsequent events are generated when a service increases MinUnits, or when
// one or more units belonging to a service are destroyed.
type minUnitsWatcher struct {
	commonWatcher
	known map[string]int
	out   chan []string
}

var _ Watcher = (*minUnitsWatcher)(nil)

func newMinUnitsWatcher(backend modelBackend) StringsWatcher {
	w := &minUnitsWatcher{
		commonWatcher: newCommonWatcher(backend),
		known:         make(map[string]int),
		out:           make(chan []string),
	}
	go func() {
		defer w.tomb.Done()
		defer close(w.out)
		w.tomb.Kill(w.loop())
	}()
	return w
}

// WatchMinUnits returns a StringsWatcher for the minUnits collection
func (st *State) WatchMinUnits() StringsWatcher {
	return newMinUnitsWatcher(st)
}

func (w *minUnitsWatcher) initial() (set.Strings, error) {
	applicationnames := make(set.Strings)
	var doc minUnitsDoc
	newMinUnits, closer := w.db.GetCollection(minUnitsC)
	defer closer()

	iter := newMinUnits.Find(nil).Iter()
	for iter.Next(&doc) {
		w.known[doc.ApplicationName] = doc.Revno
		applicationnames.Add(doc.ApplicationName)
	}
	return applicationnames, iter.Close()
}

func (w *minUnitsWatcher) merge(applicationnames set.Strings, change watcher.Change) error {
	applicationname := w.backend.localID(change.Id.(string))
	if change.Revno == -1 {
		delete(w.known, applicationname)
		applicationnames.Remove(applicationname)
		return nil
	}
	doc := minUnitsDoc{}
	newMinUnits, closer := w.db.GetCollection(minUnitsC)
	defer closer()
	if err := newMinUnits.FindId(change.Id).One(&doc); err != nil {
		return err
	}
	revno, known := w.known[applicationname]
	w.known[applicationname] = doc.Revno
	if !known || doc.Revno > revno {
		applicationnames.Add(applicationname)
	}
	return nil
}

func (w *minUnitsWatcher) loop() (err error) {
	ch := make(chan watcher.Change)
	w.watcher.WatchCollectionWithFilter(minUnitsC, ch, isLocalID(w.backend))
	defer w.watcher.UnwatchCollection(minUnitsC, ch)
	applicationnames, err := w.initial()
	if err != nil {
		return err
	}
	out := w.out
	for {
		select {
		case <-w.tomb.Dying():
			return tomb.ErrDying
		case <-w.watcher.Dead():
			return stateWatcherDeadError(w.watcher.Err())
		case change := <-ch:
			if err = w.merge(applicationnames, change); err != nil {
				return err
			}
			if !applicationnames.IsEmpty() {
				out = w.out
			}
		case out <- applicationnames.Values():
			out = nil
			applicationnames = set.NewStrings()
		}
	}
}

func (w *minUnitsWatcher) Changes() <-chan []string {
	return w.out
}

// scopeInfo holds a RelationScopeWatcher's last-delivered state, and any
// known but undelivered changes thereto.
type scopeInfo struct {
	base map[string]bool
	diff map[string]bool
}

func (info *scopeInfo) add(name string) {
	if info.base[name] {
		delete(info.diff, name)
	} else {
		info.diff[name] = true
	}
}

func (info *scopeInfo) remove(name string) {
	if info.base[name] {
		info.diff[name] = false
	} else {
		delete(info.diff, name)
	}
}

func (info *scopeInfo) commit() {
	for name, change := range info.diff {
		if change {
			info.base[name] = true
		} else {
			delete(info.base, name)
		}
	}
	info.diff = map[string]bool{}
}

func (info *scopeInfo) hasChanges() bool {
	return len(info.diff) > 0
}

func (info *scopeInfo) changes() *RelationScopeChange {
	ch := &RelationScopeChange{}
	for name, change := range info.diff {
		if change {
			ch.Entered = append(ch.Entered, name)
		} else {
			ch.Left = append(ch.Left, name)
		}
	}
	return ch
}

var _ Watcher = (*RelationScopeWatcher)(nil)

// RelationScopeChange contains information about units that have
// entered or left a particular scope.
type RelationScopeChange struct {
	Entered []string
	Left    []string
}

// RelationScopeWatcher observes changes to the set of units
// in a particular relation scope.
type RelationScopeWatcher struct {
	commonWatcher
	prefix string
	ignore string
	out    chan *RelationScopeChange
}

func newRelationScopeWatcher(backend modelBackend, scope, ignore string) *RelationScopeWatcher {
	w := &RelationScopeWatcher{
		commonWatcher: newCommonWatcher(backend),
		prefix:        scope + "#",
		ignore:        ignore,
		out:           make(chan *RelationScopeChange),
	}
	go func() {
		defer w.tomb.Done()
		defer close(w.out)
		w.tomb.Kill(w.loop())
	}()
	return w
}

// Changes returns a channel that will receive changes when units enter and
// leave a relation scope. The Entered field in the first event on the channel
// holds the initial state.
func (w *RelationScopeWatcher) Changes() <-chan *RelationScopeChange {
	return w.out
}

// initialInfo returns an uncommitted scopeInfo with the current set of units.
func (w *RelationScopeWatcher) initialInfo() (info *scopeInfo, err error) {
	relationScopes, closer := w.db.GetCollection(relationScopesC)
	defer closer()

	docs := []relationScopeDoc{}
	sel := bson.D{
		{"key", bson.D{{"$regex", "^" + w.prefix}}},
		{"departing", bson.D{{"$ne", true}}},
	}
	if err = relationScopes.Find(sel).All(&docs); err != nil {
		return nil, err
	}
	info = &scopeInfo{
		base: map[string]bool{},
		diff: map[string]bool{},
	}
	for _, doc := range docs {
		if name := doc.unitName(); name != w.ignore {
			info.add(name)
		}
	}
	return info, nil
}

// mergeChanges updates info with the contents of the changes in ids. False
// values are always treated as removed; true values cause the associated
// document to be read, and whether it's treated as added or removed depends
// on the value of the document's Departing field.
func (w *RelationScopeWatcher) mergeChanges(info *scopeInfo, ids map[interface{}]bool) error {
	relationScopes, closer := w.db.GetCollection(relationScopesC)
	defer closer()

	var existIds []string
	for id, exists := range ids {
		switch id := id.(type) {
		case string:
			if exists {
				existIds = append(existIds, id)
			} else {
				key, err := w.backend.strictLocalID(id)
				if err != nil {
					return errors.Trace(err)
				}
				info.remove(unitNameFromScopeKey(key))
			}
		default:
			logger.Warningf("ignoring bad relation scope id: %#v", id)
		}
	}
	var docs []relationScopeDoc
	sel := bson.D{{"_id", bson.D{{"$in", existIds}}}}
	if err := relationScopes.Find(sel).All(&docs); err != nil {
		return err
	}
	for _, doc := range docs {
		name := doc.unitName()
		if doc.Departing {
			info.remove(name)
		} else if name != w.ignore {
			info.add(name)
		}
	}
	return nil
}

func (w *RelationScopeWatcher) loop() error {
	in := make(chan watcher.Change)
	fullPrefix := w.backend.docID(w.prefix)
	filter := func(id interface{}) bool {
		return strings.HasPrefix(id.(string), fullPrefix)
	}
	w.watcher.WatchCollectionWithFilter(relationScopesC, in, filter)
	defer w.watcher.UnwatchCollection(relationScopesC, in)
	info, err := w.initialInfo()
	if err != nil {
		return err
	}
	sent := false
	out := w.out
	for {
		select {
		case <-w.watcher.Dead():
			return stateWatcherDeadError(w.watcher.Err())
		case <-w.tomb.Dying():
			return tomb.ErrDying
		case ch := <-in:
			latest, ok := collect(ch, in, w.tomb.Dying())
			if !ok {
				return tomb.ErrDying
			}
			if err := w.mergeChanges(info, latest); err != nil {
				return err
			}
			if info.hasChanges() {
				out = w.out
			} else if sent {
				out = nil
			}
		case out <- info.changes():
			info.commit()
			sent = true
			out = nil
		}
	}
}

// relationUnitsWatcher sends notifications of units entering and leaving the
// scope of a RelationUnit, and changes to the settings of those units known
// to have entered.
type relationUnitsWatcher struct {
	commonWatcher
	sw       *RelationScopeWatcher
	watching set.Strings
	updates  chan watcher.Change
	out      chan params.RelationUnitsChange
}

// Watch returns a watcher that notifies of changes to conterpart units in
// the relation.
func (ru *RelationUnit) Watch() RelationUnitsWatcher {
	return newRelationUnitsWatcher(ru.st, ru.WatchScope())
}

// WatchUnits returns a watcher that notifies of changes to the units of the
// specified application endpoint in the relation. This method will return an error
// if the endpoint is not globally scoped.
func (r *Relation) WatchUnits(serviceName string) (RelationUnitsWatcher, error) {
	return r.watchUnits(serviceName, false)
}

func (r *Relation) watchUnits(applicationName string, counterpart bool) (RelationUnitsWatcher, error) {
	ep, err := r.Endpoint(applicationName)
	if err != nil {
		return nil, err
	}
	if ep.Scope != charm.ScopeGlobal {
		return nil, errors.Errorf("%q endpoint is not globally scoped", ep.Name)
	}
	role := ep.Role
	if counterpart {
		role = counterpartRole(role)
	}
	rsw := watchRelationScope(r.st, r.globalScope(), role, "")
	return newRelationUnitsWatcher(r.st, rsw), nil
}

func newRelationUnitsWatcher(backend modelBackend, sw *RelationScopeWatcher) RelationUnitsWatcher {
	w := &relationUnitsWatcher{
		commonWatcher: newCommonWatcher(backend),
		sw:            sw,
		watching:      make(set.Strings),
		updates:       make(chan watcher.Change),
		out:           make(chan params.RelationUnitsChange),
	}
	go func() {
		defer w.finish()
		w.tomb.Kill(w.loop())
	}()
	return w
}

// Changes returns a channel that will receive the changes to
// counterpart units in a relation. The first event on the
// channel holds the initial state of the relation in its
// Changed field.
func (w *relationUnitsWatcher) Changes() <-chan params.RelationUnitsChange {
	return w.out
}

func emptyRelationUnitsChanges(changes *params.RelationUnitsChange) bool {
	return len(changes.Changed)+len(changes.Departed) == 0
}

func setRelationUnitChangeVersion(changes *params.RelationUnitsChange, key string, version int64) {
	name := unitNameFromScopeKey(key)
	settings := params.UnitSettings{Version: version}
	if changes.Changed == nil {
		changes.Changed = map[string]params.UnitSettings{}
	}
	changes.Changed[name] = settings
}

// mergeSettings reads the relation settings node for the unit with the
// supplied key, and sets a value in the Changed field keyed on the unit's
// name. It returns the mgo/txn revision number of the settings node.
func (w *relationUnitsWatcher) mergeSettings(changes *params.RelationUnitsChange, key string) (int64, error) {
	var doc struct {
		TxnRevno int64 `bson:"txn-revno"`
		Version  int64 `bson:"version"`
	}
	if err := readSettingsDocInto(w.backend, settingsC, key, &doc); err != nil {
		return -1, err
	}
	setRelationUnitChangeVersion(changes, key, doc.Version)
	return doc.TxnRevno, nil
}

// mergeScope starts and stops settings watches on the units entering and
// leaving the scope in the supplied RelationScopeChange event, and applies
// the expressed changes to the supplied RelationUnitsChange event.
func (w *relationUnitsWatcher) mergeScope(changes *params.RelationUnitsChange, c *RelationScopeChange) error {
	for _, name := range c.Entered {
		key := w.sw.prefix + name
		docID := w.backend.docID(key)
		revno, err := w.mergeSettings(changes, key)
		if err != nil {
			return err
		}
		changes.Departed = remove(changes.Departed, name)
		w.watcher.Watch(settingsC, docID, revno, w.updates)
		w.watching.Add(docID)
	}
	for _, name := range c.Left {
		key := w.sw.prefix + name
		docID := w.backend.docID(key)
		changes.Departed = append(changes.Departed, name)
		if changes.Changed != nil {
			delete(changes.Changed, name)
		}
		w.watcher.Unwatch(settingsC, docID, w.updates)
		w.watching.Remove(docID)
	}
	return nil
}

// remove removes s from strs and returns the modified slice.
func remove(strs []string, s string) []string {
	for i, v := range strs {
		if s == v {
			strs[i] = strs[len(strs)-1]
			return strs[:len(strs)-1]
		}
	}
	return strs
}

func (w *relationUnitsWatcher) finish() {
	watcher.Stop(w.sw, &w.tomb)
	for _, watchedValue := range w.watching.Values() {
		w.watcher.Unwatch(settingsC, watchedValue, w.updates)
	}
	close(w.updates)
	close(w.out)
	w.tomb.Done()
}

func (w *relationUnitsWatcher) loop() (err error) {
	var (
		sentInitial bool
		changes     params.RelationUnitsChange
		out         chan<- params.RelationUnitsChange
	)
	for {
		select {
		case <-w.watcher.Dead():
			return stateWatcherDeadError(w.watcher.Err())
		case <-w.tomb.Dying():
			return tomb.ErrDying
		case c, ok := <-w.sw.Changes():
			if !ok {
				return watcher.EnsureErr(w.sw)
			}
			if err = w.mergeScope(&changes, c); err != nil {
				return err
			}
			if !sentInitial || !emptyRelationUnitsChanges(&changes) {
				out = w.out
			} else {
				out = nil
			}
		case c := <-w.updates:
			id, ok := c.Id.(string)
			if !ok {
				logger.Warningf("ignoring bad relation scope id: %#v", c.Id)
			}
			if _, err := w.mergeSettings(&changes, id); err != nil {
				return err
			}
			out = w.out
		case out <- changes:
			sentInitial = true
			changes = params.RelationUnitsChange{}
			out = nil
		}
	}
}

// unitsWatcher notifies of changes to a set of units. Notifications will be
// sent when units enter or leave the set, and when units in the set change
// their lifecycle status. The initial event contains all units in the set,
// regardless of lifecycle status; once a unit observed to be Dead or removed
// has been reported, it will not be reported again.
type unitsWatcher struct {
	commonWatcher
	tag      string
	getUnits func() ([]string, error)
	life     map[string]Life
	in       chan watcher.Change
	out      chan []string
}

var _ Watcher = (*unitsWatcher)(nil)

// WatchSubordinateUnits returns a StringsWatcher tracking the unit's subordinate units.
func (u *Unit) WatchSubordinateUnits() StringsWatcher {
	u = &Unit{st: u.st, doc: u.doc}
	coll := unitsC
	getUnits := func() ([]string, error) {
		if err := u.Refresh(); err != nil {
			return nil, err
		}
		return u.doc.Subordinates, nil
	}
	return newUnitsWatcher(u.st, u.Tag(), getUnits, coll, u.doc.DocID)
}

// WatchPrincipalUnits returns a StringsWatcher tracking the machine's principal
// units.
func (m *Machine) WatchPrincipalUnits() StringsWatcher {
	m = &Machine{st: m.st, doc: m.doc}
	coll := machinesC
	getUnits := func() ([]string, error) {
		if err := m.Refresh(); err != nil {
			return nil, err
		}
		return m.doc.Principals, nil
	}
	return newUnitsWatcher(m.st, m.Tag(), getUnits, coll, m.doc.DocID)
}

func newUnitsWatcher(backend modelBackend, tag names.Tag, getUnits func() ([]string, error), coll, id string) StringsWatcher {
	w := &unitsWatcher{
		commonWatcher: newCommonWatcher(backend),
		tag:           tag.String(),
		getUnits:      getUnits,
		life:          map[string]Life{},
		in:            make(chan watcher.Change),
		out:           make(chan []string),
	}
	go func() {
		defer w.tomb.Done()
		defer close(w.out)
		w.tomb.Kill(w.loop(coll, id))
	}()
	return w
}

// Tag returns the tag of the entity whose units are being watched.
func (w *unitsWatcher) Tag() string {
	return w.tag
}

// Changes returns the UnitsWatcher's output channel.
func (w *unitsWatcher) Changes() <-chan []string {
	return w.out
}

// lifeWatchDoc holds the fields used in starting and maintaining a watch
// on a entity's lifecycle.
type lifeWatchDoc struct {
	Id       string `bson:"_id"`
	Life     Life
	TxnRevno int64 `bson:"txn-revno"`
}

// lifeWatchFields specifies the fields of a lifeWatchDoc.
var lifeWatchFields = bson.D{{"_id", 1}, {"life", 1}, {"txn-revno", 1}}

// initial returns every member of the tracked set.
func (w *unitsWatcher) initial() ([]string, error) {
	initialNames, err := w.getUnits()
	if err != nil {
		return nil, err
	}
	newUnits, closer := w.db.GetCollection(unitsC)
	defer closer()
	query := bson.D{{"name", bson.D{{"$in", initialNames}}}}
	docs := []lifeWatchDoc{}
	if err := newUnits.Find(query).Select(lifeWatchFields).All(&docs); err != nil {
		return nil, err
	}
	changes := []string{}
	for _, doc := range docs {
		unitName, err := w.backend.strictLocalID(doc.Id)
		if err != nil {
			return nil, errors.Trace(err)
		}
		changes = append(changes, unitName)
		if doc.Life != Dead {
			w.life[unitName] = doc.Life
			w.watcher.Watch(unitsC, doc.Id, doc.TxnRevno, w.in)
		}
	}
	return changes, nil
}

// update adds to and returns changes, such that it contains the names of any
// non-Dead units to have entered or left the tracked set.
func (w *unitsWatcher) update(changes []string) ([]string, error) {
	latest, err := w.getUnits()
	if err != nil {
		return nil, err
	}
	for _, name := range latest {
		if _, known := w.life[name]; !known {
			changes, err = w.merge(changes, name)
			if err != nil {
				return nil, err
			}
		}
	}
	for name := range w.life {
		if hasString(latest, name) {
			continue
		}
		if !hasString(changes, name) {
			changes = append(changes, name)
		}
		delete(w.life, name)
		w.watcher.Unwatch(unitsC, w.backend.docID(name), w.in)
	}
	return changes, nil
}

// merge adds to and returns changes, such that it contains the supplied unit
// name if that unit is unknown and non-Dead, or has changed lifecycle status.
func (w *unitsWatcher) merge(changes []string, name string) ([]string, error) {
	units, closer := w.db.GetCollection(unitsC)
	defer closer()

	unitDocID := w.backend.docID(name)
	doc := lifeWatchDoc{}
	err := units.FindId(unitDocID).Select(lifeWatchFields).One(&doc)
	gone := false
	if err == mgo.ErrNotFound {
		gone = true
	} else if err != nil {
		return nil, err
	} else if doc.Life == Dead {
		gone = true
	}
	life, known := w.life[name]
	switch {
	case known && gone:
		delete(w.life, name)
		w.watcher.Unwatch(unitsC, unitDocID, w.in)
	case !known && !gone:
		w.watcher.Watch(unitsC, unitDocID, doc.TxnRevno, w.in)
		w.life[name] = doc.Life
	case known && life != doc.Life:
		w.life[name] = doc.Life
	default:
		return changes, nil
	}
	if !hasString(changes, name) {
		changes = append(changes, name)
	}
	return changes, nil
}

func (w *unitsWatcher) loop(coll, id string) error {
	collection, closer := w.db.GetCollection(coll)
	revno, err := getTxnRevno(collection, id)
	closer()
	if err != nil {
		return err
	}

	w.watcher.Watch(coll, id, revno, w.in)
	defer func() {
		w.watcher.Unwatch(coll, id, w.in)
		for name := range w.life {
			w.watcher.Unwatch(unitsC, w.backend.docID(name), w.in)
		}
	}()
	changes, err := w.initial()
	if err != nil {
		return err
	}
	rootLocalID := w.backend.localID(id)
	out := w.out
	for {
		select {
		case <-w.watcher.Dead():
			return stateWatcherDeadError(w.watcher.Err())
		case <-w.tomb.Dying():
			return tomb.ErrDying
		case c := <-w.in:
			localID := w.backend.localID(c.Id.(string))
			if localID == rootLocalID {
				changes, err = w.update(changes)
			} else {
				changes, err = w.merge(changes, localID)
			}
			if err != nil {
				return err
			}
			if len(changes) > 0 {
				out = w.out
			}
		case out <- changes:
			out = nil
			changes = nil
		}
	}
}

// WatchHardwareCharacteristics returns a watcher for observing changes to a machine's hardware characteristics.
func (m *Machine) WatchHardwareCharacteristics() NotifyWatcher {
	return newEntityWatcher(m.st, instanceDataC, m.doc.DocID)
}

// WatchControllerInfo returns a NotifyWatcher for the controllers collection
func (st *State) WatchControllerInfo() NotifyWatcher {
	return newEntityWatcher(st, controllersC, modelGlobalKey)
}

// Watch returns a watcher for observing changes to a machine.
func (m *Machine) Watch() NotifyWatcher {
	return newEntityWatcher(m.st, machinesC, m.doc.DocID)
}

// Watch returns a watcher for observing changes to an application.
func (a *Application) Watch() NotifyWatcher {
	return newEntityWatcher(a.st, applicationsC, a.doc.DocID)
}

// WatchLeaderSettings returns a watcher for observing changed to a service's
// leader settings.
func (a *Application) WatchLeaderSettings() NotifyWatcher {
	docId := a.st.docID(leadershipSettingsKey(a.Name()))
	return newEntityWatcher(a.st, settingsC, docId)
}

// Watch returns a watcher for observing changes to a unit.
func (u *Unit) Watch() NotifyWatcher {
	return newEntityWatcher(u.st, unitsC, u.doc.DocID)
}

// Watch returns a watcher for observing changes to an model.
func (e *Model) Watch() NotifyWatcher {
	return newEntityWatcher(e.st, modelsC, e.doc.UUID)
}

// WatchUpgradeInfo returns a watcher for observing changes to upgrade
// synchronisation state.
func (st *State) WatchUpgradeInfo() NotifyWatcher {
	return newEntityWatcher(st, upgradeInfoC, currentUpgradeId)
}

// WatchRestoreInfoChanges returns a NotifyWatcher that will inform
// when the restore status changes.
func (st *State) WatchRestoreInfoChanges() NotifyWatcher {
	return newEntityWatcher(st, restoreInfoC, currentRestoreId)
}

// WatchForModelConfigChanges returns a NotifyWatcher waiting for the Model
// Config to change.
func (st *State) WatchForModelConfigChanges() NotifyWatcher {
	return newEntityWatcher(st, settingsC, st.docID(modelGlobalKey))
}

// WatchForUnitAssignment watches for new services that request units to be
// assigned to machines.
func (st *State) WatchForUnitAssignment() StringsWatcher {
	return newCollectionWatcher(st, colWCfg{col: assignUnitC})
}

// WatchAPIHostPorts returns a NotifyWatcher that notifies
// when the set of API addresses changes.
func (st *State) WatchAPIHostPorts() NotifyWatcher {
	return newEntityWatcher(st, controllersC, apiHostPortsKey)
}

// WatchStorageAttachment returns a watcher for observing changes
// to a storage attachment.
func (st *State) WatchStorageAttachment(s names.StorageTag, u names.UnitTag) NotifyWatcher {
	id := storageAttachmentId(u.Id(), s.Id())
	return newEntityWatcher(st, storageAttachmentsC, st.docID(id))
}

// WatchVolumeAttachment returns a watcher for observing changes
// to a volume attachment.
func (st *State) WatchVolumeAttachment(m names.MachineTag, v names.VolumeTag) NotifyWatcher {
	id := volumeAttachmentId(m.Id(), v.Id())
	return newEntityWatcher(st, volumeAttachmentsC, st.docID(id))
}

// WatchFilesystemAttachment returns a watcher for observing changes
// to a filesystem attachment.
func (st *State) WatchFilesystemAttachment(m names.MachineTag, f names.FilesystemTag) NotifyWatcher {
	id := filesystemAttachmentId(m.Id(), f.Id())
	return newEntityWatcher(st, filesystemAttachmentsC, st.docID(id))
}

// WatchConfigSettings returns a watcher for observing changes to the
// unit's service configuration settings. The unit must have a charm URL
// set before this method is called, and the returned watcher will be
// valid only while the unit's charm URL is not changed.
// TODO(fwereade): this could be much smarter; if it were, uniter.Filter
// could be somewhat simpler.
func (u *Unit) WatchConfigSettings() (NotifyWatcher, error) {
	if u.doc.CharmURL == nil {
		return nil, fmt.Errorf("unit charm not set")
	}
	settingsKey := applicationSettingsKey(u.doc.Application, u.doc.CharmURL)
	return newEntityWatcher(u.st, settingsC, u.st.docID(settingsKey)), nil
}

// Watch returns a watcher for observing changes to a CAAS application.
func (a *CAASApplication) Watch() NotifyWatcher {
	return newEntityWatcher(a.st, caasApplicationsC, a.doc.DocID)
}

func (app *CAASApplication) WatchConfigSettings() (NotifyWatcher, error) {
	settingsKey := applicationSettingsKey(app.doc.Name, app.doc.CharmURL)
	return newEntityWatcher(app.st, settingsC, app.st.docID(settingsKey)), nil
}

// WatchMeterStatus returns a watcher observing changes that affect the meter status
// of a unit.
func (u *Unit) WatchMeterStatus() NotifyWatcher {
	return newDocWatcher(u.st, []docKey{
		{
			meterStatusC,
			u.st.docID(u.globalMeterStatusKey()),
		}, {
			metricsManagerC,
			metricsManagerKey,
		},
	})
}

func newEntityWatcher(backend modelBackend, collName string, key interface{}) NotifyWatcher {
	return newDocWatcher(backend, []docKey{{collName, key}})
}

// docWatcher watches for changes in 1 or more mongo documents
// across collections.
type docWatcher struct {
	commonWatcher
	out chan struct{}
}

var _ Watcher = (*docWatcher)(nil)

// docKey identifies a single item in a single collection.
// It's used as a parameter to newDocWatcher to specify
// which documents should be watched.
type docKey struct {
	coll  string
	docId interface{}
}

// newDocWatcher returns a new docWatcher.
// docKeys identifies the documents that should be watched (their id and which collection they are in)
func newDocWatcher(backend modelBackend, docKeys []docKey) NotifyWatcher {
	w := &docWatcher{
		commonWatcher: newCommonWatcher(backend),
		out:           make(chan struct{}),
	}
	go func() {
		defer w.tomb.Done()
		defer close(w.out)
		w.tomb.Kill(w.loop(docKeys))
	}()
	return w
}

// Changes returns the event channel for the docWatcher.
func (w *docWatcher) Changes() <-chan struct{} {
	return w.out
}

// getTxnRevno returns the transaction revision number of the
// given document id in the given collection. It is useful to enable
// a watcher.Watcher to be primed with the correct revision
// id.
func getTxnRevno(coll mongo.Collection, id interface{}) (int64, error) {
	doc := struct {
		TxnRevno int64 `bson:"txn-revno"`
	}{}
	fields := bson.D{{"txn-revno", 1}}
	if err := coll.FindId(id).Select(fields).One(&doc); err == mgo.ErrNotFound {
		return -1, nil
	} else if err != nil {
		return 0, err
	}
	return doc.TxnRevno, nil
}

func (w *docWatcher) loop(docKeys []docKey) error {
	in := make(chan watcher.Change)
	for _, k := range docKeys {
		coll, closer := w.db.GetCollection(k.coll)
		txnRevno, err := getTxnRevno(coll, k.docId)
		closer()
		if err != nil {
			return err
		}
		w.watcher.Watch(coll.Name(), k.docId, txnRevno, in)
		defer w.watcher.Unwatch(coll.Name(), k.docId, in)
	}
	out := w.out
	for {
		select {
		case <-w.tomb.Dying():
			return tomb.ErrDying
		case <-w.watcher.Dead():
			return stateWatcherDeadError(w.watcher.Err())
		case ch := <-in:
			if _, ok := collect(ch, in, w.tomb.Dying()); !ok {
				return tomb.ErrDying
			}
			out = w.out
		case out <- struct{}{}:
			out = nil
		}
	}
}

// machineUnitsWatcher notifies about assignments and lifecycle changes
// for all units of a machine.
//
// The first event emitted contains the unit names of all units currently
// assigned to the machine, irrespective of their life state. From then on,
// a new event is emitted whenever a unit is assigned to or unassigned from
// the machine, or the lifecycle of a unit that is currently assigned to
// the machine changes.
//
// After a unit is found to be Dead, no further event will include it.
type machineUnitsWatcher struct {
	commonWatcher
	machine *Machine
	out     chan []string
	in      chan watcher.Change
	known   map[string]Life
}

var _ Watcher = (*machineUnitsWatcher)(nil)

// WatchUnits returns a new StringsWatcher watching m's units.
func (m *Machine) WatchUnits() StringsWatcher {
	return newMachineUnitsWatcher(m)
}

func newMachineUnitsWatcher(m *Machine) StringsWatcher {
	w := &machineUnitsWatcher{
		commonWatcher: newCommonWatcher(m.st),
		out:           make(chan []string),
		in:            make(chan watcher.Change),
		known:         make(map[string]Life),
		machine:       &Machine{st: m.st, doc: m.doc}, // Copy so it may be freely refreshed
	}
	go func() {
		defer w.tomb.Done()
		defer close(w.out)
		w.tomb.Kill(w.loop())
	}()
	return w
}

// Changes returns the event channel for w.
func (w *machineUnitsWatcher) Changes() <-chan []string {
	return w.out
}

func (w *machineUnitsWatcher) updateMachine(pending []string) (new []string, err error) {
	err = w.machine.Refresh()
	if err != nil {
		return nil, err
	}
	for _, unitName := range w.machine.doc.Principals {
		if _, ok := w.known[unitName]; !ok {
			pending, err = w.merge(pending, unitName)
			if err != nil {
				return nil, err
			}
		}
	}
	return pending, nil
}

func (w *machineUnitsWatcher) merge(pending []string, unitName string) (new []string, err error) {
	doc := unitDoc{}
	newUnits, closer := w.db.GetCollection(unitsC)
	defer closer()
	err = newUnits.FindId(unitName).One(&doc)
	if err != nil && err != mgo.ErrNotFound {
		return nil, err
	}
	life, known := w.known[unitName]
	if err == mgo.ErrNotFound || doc.Principal == "" && (doc.MachineId == "" || doc.MachineId != w.machine.doc.Id) {
		// Unit was removed or unassigned from w.machine.
		if known {
			delete(w.known, unitName)
			w.watcher.Unwatch(unitsC, w.backend.docID(unitName), w.in)
			if life != Dead && !hasString(pending, unitName) {
				pending = append(pending, unitName)
			}
			for _, subunitName := range doc.Subordinates {
				if sublife, subknown := w.known[subunitName]; subknown {
					delete(w.known, subunitName)
					w.watcher.Unwatch(unitsC, w.backend.docID(subunitName), w.in)
					if sublife != Dead && !hasString(pending, subunitName) {
						pending = append(pending, subunitName)
					}
				}
			}
		}
		return pending, nil
	}
	if !known {
		w.watcher.Watch(unitsC, doc.DocID, doc.TxnRevno, w.in)
		pending = append(pending, unitName)
	} else if life != doc.Life && !hasString(pending, unitName) {
		pending = append(pending, unitName)
	}
	w.known[unitName] = doc.Life
	for _, subunitName := range doc.Subordinates {
		if _, ok := w.known[subunitName]; !ok {
			pending, err = w.merge(pending, subunitName)
			if err != nil {
				return nil, err
			}
		}
	}
	return pending, nil
}

func (w *machineUnitsWatcher) loop() error {
	defer func() {
		for unit := range w.known {
			w.watcher.Unwatch(unitsC, w.backend.docID(unit), w.in)
		}
	}()

	machines, closer := w.db.GetCollection(machinesC)
	revno, err := getTxnRevno(machines, w.machine.doc.DocID)
	closer()
	if err != nil {
		return err
	}
	machineCh := make(chan watcher.Change)
	w.watcher.Watch(machinesC, w.machine.doc.DocID, revno, machineCh)
	defer w.watcher.Unwatch(machinesC, w.machine.doc.DocID, machineCh)
	changes, err := w.updateMachine([]string(nil))
	if err != nil {
		return err
	}
	out := w.out
	for {
		select {
		case <-w.watcher.Dead():
			return stateWatcherDeadError(w.watcher.Err())
		case <-w.tomb.Dying():
			return tomb.ErrDying
		case <-machineCh:
			changes, err = w.updateMachine(changes)
			if err != nil {
				return err
			}
			if len(changes) > 0 {
				out = w.out
			}
		case c := <-w.in:
			changes, err = w.merge(changes, w.backend.localID(c.Id.(string)))
			if err != nil {
				return err
			}
			if len(changes) > 0 {
				out = w.out
			}
		case out <- changes:
			out = nil
			changes = nil
		}
	}
}

// machineAddressesWatcher notifies about changes to a machine's addresses.
//
// The first event emitted contains the addresses currently assigned to the
// machine. From then on, a new event is emitted whenever the machine's
// addresses change.
type machineAddressesWatcher struct {
	commonWatcher
	machine *Machine
	out     chan struct{}
}

var _ Watcher = (*machineAddressesWatcher)(nil)

// WatchAddresses returns a new NotifyWatcher watching m's addresses.
func (m *Machine) WatchAddresses() NotifyWatcher {
	return newMachineAddressesWatcher(m)
}

func newMachineAddressesWatcher(m *Machine) NotifyWatcher {
	w := &machineAddressesWatcher{
		commonWatcher: newCommonWatcher(m.st),
		out:           make(chan struct{}),
		machine:       &Machine{st: m.st, doc: m.doc}, // Copy so it may be freely refreshed
	}
	go func() {
		defer w.tomb.Done()
		defer close(w.out)
		w.tomb.Kill(w.loop())
	}()
	return w
}

// Changes returns the event channel for w.
func (w *machineAddressesWatcher) Changes() <-chan struct{} {
	return w.out
}

func (w *machineAddressesWatcher) loop() error {
	machines, closer := w.db.GetCollection(machinesC)
	revno, err := getTxnRevno(machines, w.machine.doc.DocID)
	closer()
	if err != nil {
		return err
	}
	machineCh := make(chan watcher.Change)
	w.watcher.Watch(machinesC, w.machine.doc.DocID, revno, machineCh)
	defer w.watcher.Unwatch(machinesC, w.machine.doc.DocID, machineCh)
	addresses := w.machine.Addresses()
	out := w.out
	for {
		select {
		case <-w.watcher.Dead():
			return stateWatcherDeadError(w.watcher.Err())
		case <-w.tomb.Dying():
			return tomb.ErrDying
		case <-machineCh:
			if err := w.machine.Refresh(); err != nil {
				return err
			}
			newAddresses := w.machine.Addresses()
			if !addressesEqual(newAddresses, addresses) {
				addresses = newAddresses
				out = w.out
			}
		case out <- struct{}{}:
			out = nil
		}
	}
}

// WatchCleanups starts and returns a CleanupWatcher.
func (st *State) WatchCleanups() NotifyWatcher {
	return newNotifyCollWatcher(st, cleanupsC, isLocalID(st))
}

// actionStatusWatcher is a StringsWatcher that filters notifications
// to Action Id's that match the ActionReceiver and ActionStatus set
// provided.
type actionStatusWatcher struct {
	commonWatcher
	source         chan watcher.Change
	sink           chan []string
	receiverFilter bson.D
	statusFilter   bson.D
}

var _ StringsWatcher = (*actionStatusWatcher)(nil)

// newActionStatusWatcher returns the StringsWatcher that will notify
// on changes to Actions with the given ActionReceiver and ActionStatus
// filters.
func newActionStatusWatcher(backend modelBackend, receivers []ActionReceiver, statusSet ...ActionStatus) StringsWatcher {
	watchLogger.Debugf("newActionStatusWatcher receivers:'%+v', statuses'%+v'", receivers, statusSet)
	w := &actionStatusWatcher{
		commonWatcher:  newCommonWatcher(backend),
		source:         make(chan watcher.Change),
		sink:           make(chan []string),
		receiverFilter: actionReceiverInCollectionOp(receivers...),
		statusFilter:   statusInCollectionOp(statusSet...),
	}

	go func() {
		defer w.tomb.Done()
		defer close(w.sink)
		w.tomb.Kill(w.loop())
	}()

	return w
}

// Changes returns the channel that sends the ids of any
// Actions that change in the actionsC collection, if they
// match the ActionReceiver and ActionStatus filters on the
// watcher.
func (w *actionStatusWatcher) Changes() <-chan []string {
	watchLogger.Tracef("actionStatusWatcher Changes()")
	return w.sink
}

// loop performs the main event loop cycle, polling for changes and
// responding to Changes requests
func (w *actionStatusWatcher) loop() error {
	watchLogger.Tracef("actionStatusWatcher loop()")
	var (
		changes []string
		in      <-chan watcher.Change = w.source
		out     chan<- []string       = w.sink
	)
	w.watcher.WatchCollectionWithFilter(actionsC, w.source, isLocalID(w.backend))
	defer w.watcher.UnwatchCollection(actionsC, w.source)

	changes, err := w.initial()
	if err != nil {
		return err
	}

	for {
		select {
		case <-w.tomb.Dying():
			return tomb.ErrDying
		case <-w.watcher.Dead():
			return stateWatcherDeadError(w.watcher.Err())
		case ch := <-in:
			updates, ok := collect(ch, in, w.tomb.Dying())
			if !ok {
				return tomb.ErrDying
			}
			if err := w.filterAndMergeIds(&changes, updates); err != nil {
				return err
			}
			if len(changes) > 0 {
				out = w.sink
			}
		case out <- changes:
			changes = nil
			out = nil
		}
	}
}

// initial pre-loads the id's that have already been added to the
// collection that would otherwise not normally trigger the watcher
func (w *actionStatusWatcher) initial() ([]string, error) {
	watchLogger.Tracef("actionStatusWatcher initial()")
	return w.matchingIds()
}

// matchingIds is a helper function that filters the actionsC collection
// on the ActionReceivers and ActionStatus set defined on the watcher.
// If ids are passed in the collection is further filtered to only
// Actions that also have one of the supplied _id's.
func (w *actionStatusWatcher) matchingIds(ids ...string) ([]string, error) {
	watchLogger.Tracef("actionStatusWatcher matchingIds() ids:'%+v'", ids)

	coll, closer := w.db.GetCollection(actionsC)
	defer closer()

	idFilter := localIdInCollectionOp(w.backend, ids...)
	query := bson.D{{"$and", []bson.D{idFilter, w.receiverFilter, w.statusFilter}}}
	iter := coll.Find(query).Iter()
	var found []string
	var doc actionDoc
	for iter.Next(&doc) {
		found = append(found, w.backend.localID(doc.DocId))
	}
	watchLogger.Debugf("actionStatusWatcher matchingIds() ids:'%+v', found:'%+v'", ids, found)
	return found, iter.Close()
}

// filterAndMergeIds combines existing pending changes along with
// updates from the upstream watcher, and updates the changes set.
// If the upstream changes do not match the ActionReceivers and
// ActionStatus set filters defined on the watcher, they are silently
// dropped.
func (w *actionStatusWatcher) filterAndMergeIds(changes *[]string, updates map[interface{}]bool) error {
	watchLogger.Tracef("actionStatusWatcher filterAndMergeIds(changes:'%+v', updates:'%+v')", changes, updates)
	var adds []string
	for id, exists := range updates {
		switch id := id.(type) {
		case string:
			localId := w.backend.localID(id)
			chIx, idAlreadyInChangeset := indexOf(localId, *changes)
			if exists {
				if !idAlreadyInChangeset {
					adds = append(adds, localId)
				}
			} else {
				if idAlreadyInChangeset {
					// remove id from changes
					*changes = append([]string(*changes)[:chIx], []string(*changes)[chIx+1:]...)
				}
			}
		default:
			return errors.Errorf("id is not of type string, got %T", id)
		}
	}
	if len(adds) > 0 {
		ids, err := w.matchingIds(adds...)
		if err != nil {
			return errors.Trace(err)
		}
		*changes = append(*changes, ids...)
	}
	return nil
}

// inCollectionOp takes a key name and a list of potential values and
// returns a bson.D Op that will match on the supplied key and values.
func inCollectionOp(key string, ids ...string) bson.D {
	ret := bson.D{}
	switch len(ids) {
	case 0:
	case 1:
		ret = append(ret, bson.DocElem{key, ids[0]})
	default:
		ret = append(ret, bson.DocElem{key, bson.D{{"$in", ids}}})
	}
	return ret
}

// localIdInCollectionOp is a special form of inCollectionOp that just
// converts id's to their model-uuid prefixed form.
func localIdInCollectionOp(st modelBackend, localIds ...string) bson.D {
	ids := make([]string, len(localIds))
	for i, id := range localIds {
		ids[i] = st.docID(id)
	}
	return inCollectionOp("_id", ids...)
}

// actionReceiverInCollectionOp is a special form of inCollectionOp
// that just converts []ActionReceiver to a []string containing the
// ActionReceiver Name() values.
func actionReceiverInCollectionOp(receivers ...ActionReceiver) bson.D {
	ids := make([]string, len(receivers))
	for i, r := range receivers {
		ids[i] = r.Tag().Id()
	}
	return inCollectionOp("receiver", ids...)
}

// statusInCollectionOp is a special form of inCollectionOp that just
// converts []ActionStatus to a []string with the same values.
func statusInCollectionOp(statusSet ...ActionStatus) bson.D {
	ids := make([]string, len(statusSet))
	for i, s := range statusSet {
		ids[i] = string(s)
	}
	return inCollectionOp("status", ids...)
}

// collectionWatcher is a StringsWatcher that watches for changes on the
// specified collection that match a filter on the id.
type collectionWatcher struct {
	commonWatcher
	colWCfg
	source chan watcher.Change
	sink   chan []string
}

// colWCfg contains the parameters for watching a collection.
type colWCfg struct {
	col    string
	filter func(interface{}) bool
	idconv func(string) string

	// If global is true the watcher won't be limited to this model.
	global bool
}

// newCollectionWatcher starts and returns a new StringsWatcher configured
// with the given collection and filter function
func newCollectionWatcher(backend modelBackend, cfg colWCfg) StringsWatcher {
	if cfg.global {
		if cfg.filter == nil {
			cfg.filter = func(x interface{}) bool {
				return true
			}
		}
	} else {
		// Always ensure that there is at least filtering on the
		// model in place.
		backstop := isLocalID(backend)
		if cfg.filter == nil {
			cfg.filter = backstop
		} else {
			innerFilter := cfg.filter
			cfg.filter = func(id interface{}) bool {
				if !backstop(id) {
					return false
				}
				return innerFilter(id)
			}
		}
	}

	w := &collectionWatcher{
		colWCfg:       cfg,
		commonWatcher: newCommonWatcher(backend),
		source:        make(chan watcher.Change),
		sink:          make(chan []string),
	}

	go func() {
		defer w.tomb.Done()
		defer close(w.sink)
		defer close(w.source)
		w.tomb.Kill(w.loop())
	}()

	return w
}

// Changes returns the event channel for this watcher
func (w *collectionWatcher) Changes() <-chan []string {
	return w.sink
}

// loop performs the main event loop cycle, polling for changes and
// responding to Changes requests
func (w *collectionWatcher) loop() error {
	var (
		changes []string
		in      = (<-chan watcher.Change)(w.source)
		out     = (chan<- []string)(w.sink)
	)

	w.watcher.WatchCollectionWithFilter(w.col, w.source, w.filter)
	defer w.watcher.UnwatchCollection(w.col, w.source)

	changes, err := w.initial()
	if err != nil {
		return err
	}

	for {
		select {
		case <-w.tomb.Dying():
			return tomb.ErrDying
		case <-w.watcher.Dead():
			return stateWatcherDeadError(w.watcher.Err())
		case ch := <-in:
			updates, ok := collect(ch, in, w.tomb.Dying())
			if !ok {
				return tomb.ErrDying
			}
			if err := w.mergeIds(&changes, updates); err != nil {
				return err
			}
			if len(changes) > 0 {
				out = w.sink
			}
		case out <- changes:
			changes = []string{}
			out = nil
		}
	}
}

// makeIdFilter constructs a predicate to filter keys that have the
// prefix matching one of the passed in ActionReceivers, or returns nil
// if tags is empty
func makeIdFilter(backend modelBackend, marker string, receivers ...ActionReceiver) func(interface{}) bool {
	if len(receivers) == 0 {
		return nil
	}
	ensureMarkerFn := ensureSuffixFn(marker)
	prefixes := make([]string, len(receivers))
	for ix, receiver := range receivers {
		prefixes[ix] = backend.docID(ensureMarkerFn(receiver.Tag().Id()))
	}

	return func(key interface{}) bool {
		switch key.(type) {
		case string:
			for _, prefix := range prefixes {
				if strings.HasPrefix(key.(string), prefix) {
					return true
				}
			}
		default:
			watchLogger.Errorf("key is not type string, got %T", key)
		}
		return false
	}
}

// initial pre-loads the id's that have already been added to the
// collection that would otherwise not normally trigger the watcher
func (w *collectionWatcher) initial() ([]string, error) {
	var ids []string
	var doc struct {
		DocId string `bson:"_id"`
	}
	coll, closer := w.db.GetCollection(w.col)
	defer closer()
	iter := coll.Find(nil).Iter()
	for iter.Next(&doc) {
		if w.filter == nil || w.filter(doc.DocId) {
			id := doc.DocId
			if !w.colWCfg.global {
				id = w.backend.localID(id)
			}
			if w.idconv != nil {
				id = w.idconv(id)
			}
			ids = append(ids, id)
		}
	}
	return ids, iter.Close()
}

// mergeIds is used for merging actionId's and actionResultId's that
// come in via the updates map. It cleans up the pending changes to
// account for id's being removed before the watcher consumes them,
// and to account for the potential overlap between the id's that were
// pending before the watcher started, and the new id's detected by the
// watcher.
// Additionally, mergeIds strips the model UUID prefix from the id
// before emitting it through the watcher.
func (w *collectionWatcher) mergeIds(changes *[]string, updates map[interface{}]bool) error {
	return mergeIds(w.backend, changes, updates, w.convertId)
}

func (w *collectionWatcher) convertId(id string) (string, error) {
	if !w.colWCfg.global {
		// Strip off the env UUID prefix.
		// We only expect ids for a single model.
		var err error
		id, err = w.backend.strictLocalID(id)
		if err != nil {
			return "", errors.Trace(err)
		}
	}
	if w.idconv != nil {
		id = w.idconv(id)
	}
	return id, nil
}

func mergeIds(st modelBackend, changes *[]string, updates map[interface{}]bool, idconv func(string) (string, error)) error {
	for val, idExists := range updates {
		id, ok := val.(string)
		if !ok {
			return errors.Errorf("id is not of type string, got %T", val)
		}

		id, err := idconv(id)
		if err != nil {
			return errors.Annotatef(err, "collection watcher")
		}

		chIx, idAlreadyInChangeset := indexOf(id, *changes)
		if idExists {
			if !idAlreadyInChangeset {
				*changes = append(*changes, id)
			}
		} else {
			if idAlreadyInChangeset {
				// remove id from changes
				*changes = append([]string(*changes)[:chIx], []string(*changes)[chIx+1:]...)
			}
		}
	}
	return nil
}

func actionNotificationIdToActionId(id string) string {
	ix := strings.Index(id, actionMarker)
	if ix == -1 {
		return id
	}
	return id[ix+len(actionMarker):]
}

func indexOf(find string, in []string) (int, bool) {
	for ix, cur := range in {
		if cur == find {
			return ix, true
		}
	}
	return -1, false
}

// ensureSuffixFn returns a function that will make sure the passed in
// string has the marker token at the end of it
func ensureSuffixFn(marker string) func(string) string {
	return func(p string) string {
		if !strings.HasSuffix(p, marker) {
			p = p + marker
		}
		return p
	}
}

// watchEnqueuedActionsFilteredBy starts and returns a StringsWatcher
// that notifies on new Actions being enqueued on the ActionRecevers
// being watched.
func (st *State) watchEnqueuedActionsFilteredBy(receivers ...ActionReceiver) StringsWatcher {
	return newCollectionWatcher(st, colWCfg{
		col:    actionNotificationsC,
		filter: makeIdFilter(st, actionMarker, receivers...),
		idconv: actionNotificationIdToActionId,
	})
}

// WatchControllerStatusChanges starts and returns a StringsWatcher that
// notifies when the status of a controller machine changes.
// TODO(cherylj) Add unit tests for this, as per bug 1543408.
func (st *State) WatchControllerStatusChanges() StringsWatcher {
	return newCollectionWatcher(st, colWCfg{
		col:    statusesC,
		filter: makeControllerIdFilter(st),
	})
}

func makeControllerIdFilter(st *State) func(interface{}) bool {
	initialInfo, err := st.ControllerInfo()
	if err != nil {
		return nil
	}
	machines := initialInfo.MachineIds
	return func(key interface{}) bool {
		switch key.(type) {
		case string:
			info, err := st.ControllerInfo()
			if err != nil {
				// Most likely, things will be killed and
				// restarted if we hit this error.  Just use
				// the machine list we knew about last time.
				logger.Debugf("unable to get controller info: %v", err)
			} else {
				machines = info.MachineIds
			}
			for _, machine := range machines {
				if strings.HasSuffix(key.(string), fmt.Sprintf("m#%s", machine)) {
					return true
				}
			}
		default:
			watchLogger.Errorf("key is not type string, got %T", key)
		}
		return false
	}

}

// WatchActionResults starts and returns a StringsWatcher that
// notifies on new ActionResults being added.
func (st *State) WatchActionResults() StringsWatcher {
	return st.WatchActionResultsFilteredBy()
}

// WatchActionResultsFilteredBy starts and returns a StringsWatcher
// that notifies on new ActionResults being added for the ActionRecevers
// being watched.
func (st *State) WatchActionResultsFilteredBy(receivers ...ActionReceiver) StringsWatcher {
	return newActionStatusWatcher(st, receivers, []ActionStatus{ActionCompleted, ActionCancelled, ActionFailed}...)
}

// openedPortsWatcher notifies of changes in the openedPorts
// collection
type openedPortsWatcher struct {
	commonWatcher
	known map[string]int64
	out   chan []string
}

var _ Watcher = (*openedPortsWatcher)(nil)

// WatchOpenedPorts starts and returns a StringsWatcher notifying of changes to
// the openedPorts collection. Reported changes have the following format:
// "<machine-id>:[<subnet-CIDR>]", i.e. "0:10.20.0.0/16" or "1:" (empty subnet
// ID is allowed for backwards-compatibility).
func (st *State) WatchOpenedPorts() StringsWatcher {
	return newOpenedPortsWatcher(st)
}

func newOpenedPortsWatcher(backend modelBackend) StringsWatcher {
	w := &openedPortsWatcher{
		commonWatcher: newCommonWatcher(backend),
		known:         make(map[string]int64),
		out:           make(chan []string),
	}
	go func() {
		defer w.tomb.Done()
		defer close(w.out)
		w.tomb.Kill(w.loop())
	}()

	return w
}

// Changes returns the event channel for w
func (w *openedPortsWatcher) Changes() <-chan []string {
	return w.out
}

// transformId converts a global key for a ports document (e.g.
// "m#42#0.1.2.0/24") into a colon-separated string with the machine and subnet
// IDs (e.g. "42:0.1.2.0/24"). Subnet ID (a.k.a. CIDR) can be empty for
// backwards-compatibility.
func (w *openedPortsWatcher) transformID(globalKey string) (string, error) {
	parts, err := extractPortsIDParts(globalKey)
	if err != nil {
		return "", errors.Trace(err)
	}
	return fmt.Sprintf("%s:%s", parts[machineIDPart], parts[subnetIDPart]), nil
}

func (w *openedPortsWatcher) initial() (set.Strings, error) {
	ports, closer := w.db.GetCollection(openedPortsC)
	defer closer()

	portDocs := set.NewStrings()
	var doc portsDoc
	iter := ports.Find(nil).Select(bson.D{{"_id", 1}, {"txn-revno", 1}}).Iter()
	for iter.Next(&doc) {
		id, err := w.backend.strictLocalID(doc.DocID)
		if err != nil {
			return nil, errors.Trace(err)
		}
		if doc.TxnRevno != -1 {
			w.known[id] = doc.TxnRevno
		}
		if changeID, err := w.transformID(id); err != nil {
			logger.Errorf(err.Error())
		} else {
			portDocs.Add(changeID)
		}
	}
	return portDocs, errors.Trace(iter.Close())
}

func (w *openedPortsWatcher) loop() error {
	in := make(chan watcher.Change)
	changes, err := w.initial()
	if err != nil {
		return errors.Trace(err)
	}
	w.watcher.WatchCollectionWithFilter(openedPortsC, in, isLocalID(w.backend))
	defer w.watcher.UnwatchCollection(openedPortsC, in)

	out := w.out
	for {
		select {
		case <-w.tomb.Dying():
			return tomb.ErrDying
		case <-w.watcher.Dead():
			return stateWatcherDeadError(w.watcher.Err())
		case ch := <-in:
			if err = w.merge(changes, ch); err != nil {
				return errors.Trace(err)
			}
			if !changes.IsEmpty() {
				out = w.out
			}
		case out <- changes.Values():
			out = nil
			changes = set.NewStrings()
		}
	}
}

func (w *openedPortsWatcher) merge(ids set.Strings, change watcher.Change) error {
	id, ok := change.Id.(string)
	if !ok {
		return errors.Errorf("id %v is not of type string, got %T", id, id)
	}
	localID, err := w.backend.strictLocalID(id)
	if err != nil {
		return errors.Trace(err)
	}
	if change.Revno == -1 {
		delete(w.known, localID)
		if changeID, err := w.transformID(localID); err != nil {
			logger.Errorf(err.Error())
		} else {
			// Report the removed id.
			ids.Add(changeID)
		}
		return nil
	}
	openedPorts, closer := w.db.GetCollection(openedPortsC)
	currentRevno, err := getTxnRevno(openedPorts, id)
	closer()
	if err != nil {
		return err
	}
	knownRevno, isKnown := w.known[localID]
	w.known[localID] = currentRevno
	if !isKnown || currentRevno > knownRevno {
		if changeID, err := w.transformID(localID); err != nil {
			logger.Errorf(err.Error())
		} else {
			// Report the unknown-so-far id.
			ids.Add(changeID)
		}
	}
	return nil
}

// WatchForRebootEvent returns a notify watcher that will trigger an event
// when the reboot flag is set on our machine agent, our parent machine agent
// or grandparent machine agent
func (m *Machine) WatchForRebootEvent() NotifyWatcher {
	machineIds := m.machinesToCareAboutRebootsFor()
	machines := set.NewStrings(machineIds...)

	filter := func(key interface{}) bool {
		if id, ok := key.(string); ok {
			if id, err := m.st.strictLocalID(id); err == nil {
				return machines.Contains(id)
			} else {
				return false
			}
		}
		return false
	}
	return newNotifyCollWatcher(m.st, rebootC, filter)
}

// blockDevicesWatcher notifies about changes to all block devices
// associated with a machine.
type blockDevicesWatcher struct {
	commonWatcher
	machineId string
	out       chan struct{}
}

var _ NotifyWatcher = (*blockDevicesWatcher)(nil)

func newBlockDevicesWatcher(backend modelBackend, machineId string) NotifyWatcher {
	w := &blockDevicesWatcher{
		commonWatcher: newCommonWatcher(backend),
		machineId:     machineId,
		out:           make(chan struct{}),
	}
	go func() {
		defer w.tomb.Done()
		defer close(w.out)
		w.tomb.Kill(w.loop())
	}()
	return w
}

// Changes returns the event channel for w.
func (w *blockDevicesWatcher) Changes() <-chan struct{} {
	return w.out
}

func (w *blockDevicesWatcher) loop() error {
	docID := w.backend.docID(w.machineId)
	coll, closer := w.db.GetCollection(blockDevicesC)
	revno, err := getTxnRevno(coll, docID)
	closer()
	if err != nil {
		return errors.Trace(err)
	}
	changes := make(chan watcher.Change)
	w.watcher.Watch(blockDevicesC, docID, revno, changes)
	defer w.watcher.Unwatch(blockDevicesC, docID, changes)
	blockDevices, err := getBlockDevices(w.db, w.machineId)
	if err != nil {
		return errors.Trace(err)
	}
	out := w.out
	for {
		select {
		case <-w.watcher.Dead():
			return stateWatcherDeadError(w.watcher.Err())
		case <-w.tomb.Dying():
			return tomb.ErrDying
		case <-changes:
			newBlockDevices, err := getBlockDevices(w.db, w.machineId)
			if err != nil {
				return errors.Trace(err)
			}
			if !reflect.DeepEqual(newBlockDevices, blockDevices) {
				blockDevices = newBlockDevices
				out = w.out
			}
		case out <- struct{}{}:
			out = nil
		}
	}
}

// WatchForMigration returns a notify watcher which reports when
// a migration is in progress for the model associated with the
// State.
func (st *State) WatchForMigration() NotifyWatcher {
	return newMigrationActiveWatcher(st)
}

type migrationActiveWatcher struct {
	commonWatcher
	collName string
	id       string
	sink     chan struct{}
}

func newMigrationActiveWatcher(st *State) NotifyWatcher {
	w := &migrationActiveWatcher{
		commonWatcher: newCommonWatcher(st),
		collName:      migrationsActiveC,
		id:            st.ModelUUID(),
		sink:          make(chan struct{}),
	}
	go func() {
		defer w.tomb.Done()
		defer close(w.sink)
		w.tomb.Kill(w.loop())
	}()
	return w
}

// Changes returns the event channel for this watcher.
func (w *migrationActiveWatcher) Changes() <-chan struct{} {
	return w.sink
}

func (w *migrationActiveWatcher) loop() error {
	collection, closer := w.db.GetCollection(w.collName)
	revno, err := getTxnRevno(collection, w.id)
	closer()
	if err != nil {
		return errors.Trace(err)
	}

	in := make(chan watcher.Change)
	w.watcher.Watch(w.collName, w.id, revno, in)
	defer w.watcher.Unwatch(w.collName, w.id, in)

	out := w.sink
	for {
		select {
		case <-w.tomb.Dying():
			return tomb.ErrDying
		case <-w.watcher.Dead():
			return stateWatcherDeadError(w.watcher.Err())
		case change := <-in:
			if _, ok := collect(change, in, w.tomb.Dying()); !ok {
				return tomb.ErrDying
			}
			out = w.sink
		case out <- struct{}{}:
			out = nil
		}
	}
}

// WatchMigrationStatus returns a NotifyWatcher which triggers
// whenever the status of latest migration for the State's model
// changes. One instance can be used across migrations. The watcher
// will report changes when one migration finishes and another one
// begins.
//
// Note that this watcher does not produce an initial event if there's
// never been a migration attempt for the model.
func (st *State) WatchMigrationStatus() NotifyWatcher {
	// Watch the entire migrationsStatusC collection for migration
	// status updates related to the State's model. This is more
	// efficient and simpler than tracking the current active
	// migration (and changing watchers when one migration finishes
	// and another starts.
	//
	// This approach is safe because there are strong guarantees that
	// there will only be one active migration per model. The watcher
	// will only see changes for one migration status document at a
	// time for the model.
	return newNotifyCollWatcher(st, migrationsStatusC, isLocalID(st))
}

// WatchMachineRemovals returns a NotifyWatcher which triggers
// whenever machine removal records are added or removed.
func (st *State) WatchMachineRemovals() NotifyWatcher {
	return newNotifyCollWatcher(st, machineRemovalsC, isLocalID(st))
}

// notifyCollWatcher implements NotifyWatcher, triggering when a
// change is seen in a specific collection matching the provided
// filter function.
type notifyCollWatcher struct {
	commonWatcher
	collName string
	filter   func(interface{}) bool
	sink     chan struct{}
}

func newNotifyCollWatcher(backend modelBackend, collName string, filter func(interface{}) bool) NotifyWatcher {
	w := &notifyCollWatcher{
		commonWatcher: newCommonWatcher(backend),
		collName:      collName,
		filter:        filter,
		sink:          make(chan struct{}),
	}
	go func() {
		defer w.tomb.Done()
		defer close(w.sink)
		w.tomb.Kill(w.loop())
	}()
	return w
}

// Changes returns the event channel for this watcher.
func (w *notifyCollWatcher) Changes() <-chan struct{} {
	return w.sink
}

func (w *notifyCollWatcher) loop() error {
	in := make(chan watcher.Change)

	w.watcher.WatchCollectionWithFilter(w.collName, in, w.filter)
	defer w.watcher.UnwatchCollection(w.collName, in)

	out := w.sink // out set so that initial event is sent.
	for {
		select {
		case <-w.tomb.Dying():
			return tomb.ErrDying
		case <-w.watcher.Dead():
			return stateWatcherDeadError(w.watcher.Err())
		case change := <-in:
			if _, ok := collect(change, in, w.tomb.Dying()); !ok {
				return tomb.ErrDying
			}
			out = w.sink
		case out <- struct{}{}:
			out = nil
		}
	}
}

// WatchRemoteRelations returns a StringsWatcher that notifies of changes to
// the lifecycles of the remote relations in the model.
func (st *State) WatchRemoteRelations() StringsWatcher {
	// Use a no-op transform func to record the known ids.
	known := make(map[interface{}]bool)
	tr := func(id string) string {
		known[id] = true
		return id
	}

	filter := func(id interface{}) bool {
		id, err := st.strictLocalID(id.(string))
		if err != nil {
			return false
		}

		// Gather the remote app names.
		remoteApps, closer := st.db().GetCollection(remoteApplicationsC)
		defer closer()

		type remoteAppDoc struct {
			Name string
		}
		remoteAppNameField := bson.D{{"name", 1}}
		var apps []remoteAppDoc
		err = remoteApps.Find(nil).Select(remoteAppNameField).All(&apps)
		if err != nil {
			watchLogger.Errorf("could not lookup remote application names: %v", err)
			return false
		}
		remoteAppNames := set.NewStrings()
		for _, a := range apps {
			remoteAppNames.Add(a.Name)
		}

		// Run a query to pickup any relations to those remote apps.
		relations, closer := st.db().GetCollection(relationsC)
		defer closer()

		query := bson.D{
			{"key", id},
			{"endpoints.applicationname", bson.D{{"$in", remoteAppNames.Values()}}},
		}
		num, err := relations.Find(query).Count()
		if err != nil {
			watchLogger.Errorf("could not lookup remote relations: %v", err)
			return false
		}
		// The relation (or remote app) may have been deleted, but if it has been
		// seen previously, return true.
		if num == 0 {
			_, seen := known[id]
			delete(known, id)
			return seen
		}
		return num > 0
	}
	return newLifecycleWatcher(st, relationsC, nil, filter, tr)
}

// WatchSubnets returns a StringsWatcher that notifies of changes to
// the lifecycles of the subnets in the model.
func (st *State) WatchSubnets(subnetFilter func(id interface{}) bool) StringsWatcher {
	filter := func(id interface{}) bool {
		subnet, err := st.strictLocalID(id.(string))
		if err != nil {
			return false
		}
		if subnetFilter == nil {
			return true
		}
		return subnetFilter(subnet)
	}

	return newLifecycleWatcher(st, subnetsC, nil, filter, nil)
}

// XXX
func (st *CAASState) WatchApplications() StringsWatcher {
	return newLifecycleWatcher(st, caasApplicationsC, nil, isLocalID(st), nil)
}

<<<<<<< HEAD
// WatchCleanups starts and returns a CleanupWatcher.
func (st *CAASState) WatchCleanups() NotifyWatcher {
	return newNotifyCollWatcher(st, cleanupsC, isLocalID(st))
=======
// WatchUnits returns a StringsWatcher that notifies of changes to the
// lifecycles of units of a CAAS application.
func (a *CAASApplication) WatchUnits() StringsWatcher {
	members := bson.D{{"caasapplication", a.doc.Name}}
	prefix := a.doc.Name + "/"
	filter := func(unitDocID interface{}) bool {
		unitName, err := a.st.strictLocalID(unitDocID.(string))
		if err != nil {
			return false
		}
		return strings.HasPrefix(unitName, prefix)
	}
	return newLifecycleWatcher(a.st, caasUnitsC, members, filter, nil)
>>>>>>> 1b3ed9af
}

// isLocalID returns a watcher filter func that rejects ids not specific
// to the supplied modelBackend.
func isLocalID(st modelBackend) func(interface{}) bool {
	return func(id interface{}) bool {
		key, ok := id.(string)
		if !ok {
			return false
		}
		_, err := st.strictLocalID(key)
		return err == nil
	}
}<|MERGE_RESOLUTION|>--- conflicted
+++ resolved
@@ -2728,11 +2728,12 @@
 	return newLifecycleWatcher(st, caasApplicationsC, nil, isLocalID(st), nil)
 }
 
-<<<<<<< HEAD
+
 // WatchCleanups starts and returns a CleanupWatcher.
 func (st *CAASState) WatchCleanups() NotifyWatcher {
 	return newNotifyCollWatcher(st, cleanupsC, isLocalID(st))
-=======
+}
+
 // WatchUnits returns a StringsWatcher that notifies of changes to the
 // lifecycles of units of a CAAS application.
 func (a *CAASApplication) WatchUnits() StringsWatcher {
@@ -2746,7 +2747,6 @@
 		return strings.HasPrefix(unitName, prefix)
 	}
 	return newLifecycleWatcher(a.st, caasUnitsC, members, filter, nil)
->>>>>>> 1b3ed9af
 }
 
 // isLocalID returns a watcher filter func that rejects ids not specific
