// Copyright 2016 Canonical Ltd.
// Licensed under the AGPLv3, see LICENCE file for details.

package state_test

import (
	"math/rand"
	"time"

	jc "github.com/juju/testing/checkers"
	"github.com/juju/version"
	gc "gopkg.in/check.v1"
	"gopkg.in/juju/names.v2"

	"github.com/juju/juju/constraints"
	"github.com/juju/juju/core/description"
	"github.com/juju/juju/network"
	"github.com/juju/juju/state"
	"github.com/juju/juju/status"
	"github.com/juju/juju/testing/factory"
)

// Constraints stores megabytes by default for memory and root disk.
const (
	gig uint64 = 1024

	addedHistoryCount = 5
	// 6 for the one initial + 5 added.
	expectedHistoryCount = addedHistoryCount + 1
)

var testAnnotations = map[string]string{
	"string":  "value",
	"another": "one",
}

type MigrationSuite struct {
	ConnSuite
}

func (s *MigrationSuite) setLatestTools(c *gc.C, latestTools version.Number) {
	dbModel, err := s.State.Model()
	c.Assert(err, jc.ErrorIsNil)
	err = dbModel.UpdateLatestToolsVersion(latestTools)
	c.Assert(err, jc.ErrorIsNil)
}

func (s *MigrationSuite) setRandSequenceValue(c *gc.C, name string) int {
	var value int
	var err error
	count := rand.Intn(5) + 1
	for i := 0; i < count; i++ {
		value, err = state.Sequence(s.State, name)
		c.Assert(err, jc.ErrorIsNil)
	}
	// The value stored in the doc is one higher than what it returns.
	return value + 1
}

func (s *MigrationSuite) primeStatusHistory(c *gc.C, entity statusSetter, statusVal status.Status, count int) {
	primeStatusHistory(c, entity, statusVal, count, func(i int) map[string]interface{} {
		return map[string]interface{}{"index": count - i}
	}, 0)
}

func (s *MigrationSuite) makeApplicationWithLeader(c *gc.C, applicationname string, count int, leader int) {
	c.Assert(leader < count, jc.IsTrue)
	units := make([]*state.Unit, count)
	application := s.Factory.MakeApplication(c, &factory.ApplicationParams{
		Name: applicationname,
		Charm: s.Factory.MakeCharm(c, &factory.CharmParams{
			Name: applicationname,
		}),
	})
	for i := 0; i < count; i++ {
		units[i] = s.Factory.MakeUnit(c, &factory.UnitParams{
			Application: application,
		})
	}
	err := s.State.LeadershipClaimer().ClaimLeadership(
		application.Name(),
		units[leader].Name(),
		time.Minute)
	c.Assert(err, jc.ErrorIsNil)
}

type MigrationExportSuite struct {
	MigrationSuite
}

var _ = gc.Suite(&MigrationExportSuite{})

func (s *MigrationExportSuite) checkStatusHistory(c *gc.C, history []description.Status, statusVal status.Status) {
	for i, st := range history {
		c.Logf("status history #%d: %s", i, st.Updated())
		c.Check(st.Value(), gc.Equals, string(statusVal))
		c.Check(st.Message(), gc.Equals, "")
		c.Check(st.Data(), jc.DeepEquals, map[string]interface{}{"index": i + 1})
	}
}

func (s *MigrationExportSuite) TestModelInfo(c *gc.C) {
	stModel, err := s.State.Model()
	c.Assert(err, jc.ErrorIsNil)
	err = s.State.SetAnnotations(stModel, testAnnotations)
	c.Assert(err, jc.ErrorIsNil)
	latestTools := version.MustParse("2.0.1")
	s.setLatestTools(c, latestTools)
	err = s.State.SetModelConstraints(constraints.MustParse("arch=amd64 mem=8G"))
	c.Assert(err, jc.ErrorIsNil)
	machineSeq := s.setRandSequenceValue(c, "machine")
	fooSeq := s.setRandSequenceValue(c, "application-foo")
	s.State.SwitchBlockOn(state.ChangeBlock, "locked down")

	model, err := s.State.Export()
	c.Assert(err, jc.ErrorIsNil)

	dbModel, err := s.State.Model()
	c.Assert(err, jc.ErrorIsNil)
	c.Assert(model.Tag(), gc.Equals, dbModel.ModelTag())
	c.Assert(model.Owner(), gc.Equals, dbModel.Owner())
	dbModelCfg, err := dbModel.Config()
	c.Assert(err, jc.ErrorIsNil)
	modelAttrs := dbModelCfg.AllAttrs()
	c.Assert(model.Config(), jc.DeepEquals, modelAttrs)
	c.Assert(model.LatestToolsVersion(), gc.Equals, latestTools)
	c.Assert(model.Annotations(), jc.DeepEquals, testAnnotations)
	constraints := model.Constraints()
	c.Assert(constraints, gc.NotNil)
	c.Assert(constraints.Architecture(), gc.Equals, "amd64")
	c.Assert(constraints.Memory(), gc.Equals, 8*gig)
	c.Assert(model.Sequences(), jc.DeepEquals, map[string]int{
		"machine":         machineSeq,
		"application-foo": fooSeq,
		// blocks is added by the switch block on call above.
		"block": 1,
	})
	c.Assert(model.Blocks(), jc.DeepEquals, map[string]string{
		"all-changes": "locked down",
	})
}

func (s *MigrationExportSuite) TestModelUsers(c *gc.C) {
	// Make sure we have some last connection times for the admin user,
	// and create a few other users.
	lastConnection := state.NowToTheSecond()
	owner, err := s.State.ModelUser(s.Owner)
	c.Assert(err, jc.ErrorIsNil)
	err = state.UpdateModelUserLastConnection(owner, lastConnection)
	c.Assert(err, jc.ErrorIsNil)

	bobTag := names.NewUserTag("bob@external")
	bob, err := s.State.AddModelUser(state.ModelUserSpec{
		User:      bobTag,
		CreatedBy: s.Owner,
		Access:    state.ReadAccess,
	})
	c.Assert(err, jc.ErrorIsNil)
	err = state.UpdateModelUserLastConnection(bob, lastConnection)
	c.Assert(err, jc.ErrorIsNil)

	model, err := s.State.Export()
	c.Assert(err, jc.ErrorIsNil)

	users := model.Users()
	c.Assert(users, gc.HasLen, 2)

	exportedBob := users[0]
	// admin is "test-admin", and results are sorted
	exportedAdmin := users[1]

	c.Assert(exportedAdmin.Name(), gc.Equals, s.Owner)
	c.Assert(exportedAdmin.DisplayName(), gc.Equals, owner.DisplayName())
	c.Assert(exportedAdmin.CreatedBy(), gc.Equals, s.Owner)
	c.Assert(exportedAdmin.DateCreated(), gc.Equals, owner.DateCreated())
	c.Assert(exportedAdmin.LastConnection(), gc.Equals, lastConnection)
	c.Assert(exportedAdmin.IsReadOnly(), jc.IsFalse)

	c.Assert(exportedBob.Name(), gc.Equals, bobTag)
	c.Assert(exportedBob.DisplayName(), gc.Equals, "")
	c.Assert(exportedBob.CreatedBy(), gc.Equals, s.Owner)
	c.Assert(exportedBob.DateCreated(), gc.Equals, bob.DateCreated())
	c.Assert(exportedBob.LastConnection(), gc.Equals, lastConnection)
	c.Assert(exportedBob.IsReadOnly(), jc.IsTrue)
}

func (s *MigrationExportSuite) TestMachines(c *gc.C) {
	// Add a machine with an LXC container.
	machine1 := s.Factory.MakeMachine(c, &factory.MachineParams{
		Constraints: constraints.MustParse("arch=amd64 mem=8G"),
	})
	nested := s.Factory.MakeMachineNested(c, machine1.Id(), nil)
	err := s.State.SetAnnotations(machine1, testAnnotations)
	c.Assert(err, jc.ErrorIsNil)
	s.primeStatusHistory(c, machine1, status.StatusStarted, addedHistoryCount)

	model, err := s.State.Export()
	c.Assert(err, jc.ErrorIsNil)

	machines := model.Machines()
	c.Assert(machines, gc.HasLen, 1)

	exported := machines[0]
	c.Assert(exported.Tag(), gc.Equals, machine1.MachineTag())
	c.Assert(exported.Series(), gc.Equals, machine1.Series())
	c.Assert(exported.Annotations(), jc.DeepEquals, testAnnotations)
	constraints := exported.Constraints()
	c.Assert(constraints, gc.NotNil)
	c.Assert(constraints.Architecture(), gc.Equals, "amd64")
	c.Assert(constraints.Memory(), gc.Equals, 8*gig)

	tools, err := machine1.AgentTools()
	c.Assert(err, jc.ErrorIsNil)
	exTools := exported.Tools()
	c.Assert(exTools, gc.NotNil)
	c.Assert(exTools.Version(), jc.DeepEquals, tools.Version)

	history := exported.StatusHistory()
	c.Assert(history, gc.HasLen, expectedHistoryCount)
	s.checkStatusHistory(c, history[:addedHistoryCount], status.StatusStarted)

	containers := exported.Containers()
	c.Assert(containers, gc.HasLen, 1)
	container := containers[0]
	c.Assert(container.Tag(), gc.Equals, nested.MachineTag())
}

<<<<<<< HEAD
func (s *MigrationExportSuite) TestMachineDevices(c *gc.C) {
	machine := s.Factory.MakeMachine(c, nil)
	// Create two devices, first with all fields set, second just to show that
	// we do both.
	sda := state.BlockDeviceInfo{
		DeviceName:     "sda",
		DeviceLinks:    []string{"some", "data"},
		Label:          "sda-label",
		UUID:           "some-uuid",
		HardwareId:     "magic",
		BusAddress:     "bus stop",
		Size:           16 * 1024 * 1024 * 1024,
		FilesystemType: "ext4",
		InUse:          true,
		MountPoint:     "/",
	}
	sdb := state.BlockDeviceInfo{DeviceName: "sdb", MountPoint: "/var/lib/lxd"}
	err := machine.SetMachineBlockDevices(sda, sdb)
	c.Assert(err, jc.ErrorIsNil)

	model, err := s.State.Export()
	c.Assert(err, jc.ErrorIsNil)
	machines := model.Machines()
	c.Assert(machines, gc.HasLen, 1)
	exported := machines[0]

	devices := exported.BlockDevices()
	c.Assert(devices, gc.HasLen, 2)
	ex1, ex2 := devices[0], devices[1]

	c.Check(ex1.Name(), gc.Equals, "sda")
	c.Check(ex1.Links(), jc.DeepEquals, []string{"some", "data"})
	c.Check(ex1.Label(), gc.Equals, "sda-label")
	c.Check(ex1.UUID(), gc.Equals, "some-uuid")
	c.Check(ex1.HardwareID(), gc.Equals, "magic")
	c.Check(ex1.BusAddress(), gc.Equals, "bus stop")
	c.Check(ex1.Size(), gc.Equals, uint64(16*1024*1024*1024))
	c.Check(ex1.FilesystemType(), gc.Equals, "ext4")
	c.Check(ex1.InUse(), jc.IsTrue)
	c.Check(ex1.MountPoint(), gc.Equals, "/")

	c.Check(ex2.Name(), gc.Equals, "sdb")
	c.Check(ex2.MountPoint(), gc.Equals, "/var/lib/lxd")
}

func (s *MigrationExportSuite) TestServices(c *gc.C) {
=======
func (s *MigrationExportSuite) TestApplications(c *gc.C) {
>>>>>>> 598bc41f
	application := s.Factory.MakeApplication(c, &factory.ApplicationParams{
		Settings: map[string]interface{}{
			"foo": "bar",
		},
		Constraints: constraints.MustParse("arch=amd64 mem=8G"),
	})
	err := application.UpdateLeaderSettings(&goodToken{}, map[string]string{
		"leader": "true",
	})
	c.Assert(err, jc.ErrorIsNil)
	err = application.SetMetricCredentials([]byte("sekrit"))
	c.Assert(err, jc.ErrorIsNil)
	err = s.State.SetAnnotations(application, testAnnotations)
	c.Assert(err, jc.ErrorIsNil)
	s.primeStatusHistory(c, application, status.StatusActive, addedHistoryCount)

	model, err := s.State.Export()
	c.Assert(err, jc.ErrorIsNil)

	applications := model.Applications()
	c.Assert(applications, gc.HasLen, 1)

	exported := applications[0]
	c.Assert(exported.Name(), gc.Equals, application.Name())
	c.Assert(exported.Tag(), gc.Equals, application.ApplicationTag())
	c.Assert(exported.Series(), gc.Equals, application.Series())
	c.Assert(exported.Annotations(), jc.DeepEquals, testAnnotations)

	c.Assert(exported.Settings(), jc.DeepEquals, map[string]interface{}{
		"foo": "bar",
	})
	c.Assert(exported.SettingsRefCount(), gc.Equals, 1)
	c.Assert(exported.LeadershipSettings(), jc.DeepEquals, map[string]interface{}{
		"leader": "true",
	})
	c.Assert(exported.MetricsCredentials(), jc.DeepEquals, []byte("sekrit"))

	constraints := exported.Constraints()
	c.Assert(constraints, gc.NotNil)
	c.Assert(constraints.Architecture(), gc.Equals, "amd64")
	c.Assert(constraints.Memory(), gc.Equals, 8*gig)

	history := exported.StatusHistory()
	c.Assert(history, gc.HasLen, expectedHistoryCount)
	s.checkStatusHistory(c, history[:addedHistoryCount], status.StatusActive)
}

func (s *MigrationExportSuite) TestMultipleApplications(c *gc.C) {
	s.Factory.MakeApplication(c, &factory.ApplicationParams{Name: "first"})
	s.Factory.MakeApplication(c, &factory.ApplicationParams{Name: "second"})
	s.Factory.MakeApplication(c, &factory.ApplicationParams{Name: "third"})

	model, err := s.State.Export()
	c.Assert(err, jc.ErrorIsNil)

	applications := model.Applications()
	c.Assert(applications, gc.HasLen, 3)
}

func (s *MigrationExportSuite) TestUnits(c *gc.C) {
	unit := s.Factory.MakeUnit(c, &factory.UnitParams{
		Constraints: constraints.MustParse("arch=amd64 mem=8G"),
	})
	err := unit.SetMeterStatus("GREEN", "some info")
	c.Assert(err, jc.ErrorIsNil)
	for _, version := range []string{"garnet", "amethyst", "pearl", "steven"} {
		err = unit.SetWorkloadVersion(version)
		c.Assert(err, jc.ErrorIsNil)
	}
	err = s.State.SetAnnotations(unit, testAnnotations)
	c.Assert(err, jc.ErrorIsNil)
	s.primeStatusHistory(c, unit, status.StatusActive, addedHistoryCount)
	s.primeStatusHistory(c, unit.Agent(), status.StatusIdle, addedHistoryCount)

	model, err := s.State.Export()
	c.Assert(err, jc.ErrorIsNil)

	applications := model.Applications()
	c.Assert(applications, gc.HasLen, 1)

	application := applications[0]
	units := application.Units()
	c.Assert(units, gc.HasLen, 1)

	exported := units[0]

	c.Assert(exported.Name(), gc.Equals, unit.Name())
	c.Assert(exported.Tag(), gc.Equals, unit.UnitTag())
	c.Assert(exported.Validate(), jc.ErrorIsNil)
	c.Assert(exported.MeterStatusCode(), gc.Equals, "GREEN")
	c.Assert(exported.MeterStatusInfo(), gc.Equals, "some info")
	c.Assert(exported.WorkloadVersion(), gc.Equals, "steven")
	c.Assert(exported.Annotations(), jc.DeepEquals, testAnnotations)
	constraints := exported.Constraints()
	c.Assert(constraints, gc.NotNil)
	c.Assert(constraints.Architecture(), gc.Equals, "amd64")
	c.Assert(constraints.Memory(), gc.Equals, 8*gig)

	workloadHistory := exported.WorkloadStatusHistory()
	c.Assert(workloadHistory, gc.HasLen, expectedHistoryCount)
	s.checkStatusHistory(c, workloadHistory[:addedHistoryCount], status.StatusActive)

	agentHistory := exported.AgentStatusHistory()
	c.Assert(agentHistory, gc.HasLen, expectedHistoryCount)
	s.checkStatusHistory(c, agentHistory[:addedHistoryCount], status.StatusIdle)

	versionHistory := exported.WorkloadVersionHistory()
	// There are extra entries at the start that we don't care about.
	c.Assert(len(versionHistory) >= 4, jc.IsTrue)
	versions := make([]string, 4)
	for i, status := range versionHistory[:4] {
		versions[i] = status.Message()
	}
	// The exporter reads history in reverse time order.
	c.Assert(versions, gc.DeepEquals, []string{"steven", "pearl", "amethyst", "garnet"})
}

func (s *MigrationExportSuite) TestServiceLeadership(c *gc.C) {
	s.makeApplicationWithLeader(c, "mysql", 2, 1)
	s.makeApplicationWithLeader(c, "wordpress", 4, 2)

	model, err := s.State.Export()
	c.Assert(err, jc.ErrorIsNil)

	leaders := make(map[string]string)
	for _, application := range model.Applications() {
		leaders[application.Name()] = application.Leader()
	}
	c.Assert(leaders, jc.DeepEquals, map[string]string{
		"mysql":     "mysql/1",
		"wordpress": "wordpress/2",
	})
}

func (s *MigrationExportSuite) TestUnitsOpenPorts(c *gc.C) {
	unit := s.Factory.MakeUnit(c, nil)
	err := unit.OpenPorts("tcp", 1234, 2345)
	c.Assert(err, jc.ErrorIsNil)

	model, err := s.State.Export()
	c.Assert(err, jc.ErrorIsNil)

	machines := model.Machines()
	c.Assert(machines, gc.HasLen, 1)

	ports := machines[0].OpenedPorts()
	c.Assert(ports, gc.HasLen, 1)

	port := ports[0]
	c.Assert(port.SubnetID(), gc.Equals, "")
	opened := port.OpenPorts()
	c.Assert(opened, gc.HasLen, 1)
	c.Assert(opened[0].UnitName(), gc.Equals, unit.Name())
}

func (s *MigrationExportSuite) TestRelations(c *gc.C) {
	wordpress := state.AddTestingService(c, s.State, "wordpress", state.AddTestingCharm(c, s.State, "wordpress"))
	mysql := state.AddTestingService(c, s.State, "mysql", state.AddTestingCharm(c, s.State, "mysql"))
	// InferEndpoints will always return provider, requirer
	eps, err := s.State.InferEndpoints("mysql", "wordpress")
	c.Assert(err, jc.ErrorIsNil)
	rel, err := s.State.AddRelation(eps...)
	msEp, wpEp := eps[0], eps[1]
	c.Assert(err, jc.ErrorIsNil)
	wordpress_0 := s.Factory.MakeUnit(c, &factory.UnitParams{Application: wordpress})
	mysql_0 := s.Factory.MakeUnit(c, &factory.UnitParams{Application: mysql})

	ru, err := rel.Unit(wordpress_0)
	c.Assert(err, jc.ErrorIsNil)
	wordpressSettings := map[string]interface{}{
		"name": "wordpress/0",
	}
	err = ru.EnterScope(wordpressSettings)
	c.Assert(err, jc.ErrorIsNil)

	ru, err = rel.Unit(mysql_0)
	c.Assert(err, jc.ErrorIsNil)
	mysqlSettings := map[string]interface{}{
		"name": "mysql/0",
	}
	err = ru.EnterScope(mysqlSettings)
	c.Assert(err, jc.ErrorIsNil)

	model, err := s.State.Export()
	c.Assert(err, jc.ErrorIsNil)

	rels := model.Relations()
	c.Assert(rels, gc.HasLen, 1)

	exRel := rels[0]
	c.Assert(exRel.Id(), gc.Equals, rel.Id())
	c.Assert(exRel.Key(), gc.Equals, rel.String())

	exEps := exRel.Endpoints()
	c.Assert(exEps, gc.HasLen, 2)

	checkEndpoint := func(
		exEndpoint description.Endpoint,
		unitName string,
		ep state.Endpoint,
		settings map[string]interface{},
	) {
		c.Logf("%#v", exEndpoint)
		c.Check(exEndpoint.ApplicationName(), gc.Equals, ep.ApplicationName)
		c.Check(exEndpoint.Name(), gc.Equals, ep.Name)
		c.Check(exEndpoint.UnitCount(), gc.Equals, 1)
		c.Check(exEndpoint.Settings(unitName), jc.DeepEquals, settings)
		c.Check(exEndpoint.Role(), gc.Equals, string(ep.Role))
		c.Check(exEndpoint.Interface(), gc.Equals, ep.Interface)
		c.Check(exEndpoint.Optional(), gc.Equals, ep.Optional)
		c.Check(exEndpoint.Limit(), gc.Equals, ep.Limit)
		c.Check(exEndpoint.Scope(), gc.Equals, string(ep.Scope))
	}
	checkEndpoint(exEps[0], mysql_0.Name(), msEp, mysqlSettings)
	checkEndpoint(exEps[1], wordpress_0.Name(), wpEp, wordpressSettings)
}

func (s *MigrationExportSuite) TestSpaces(c *gc.C) {
	s.Factory.MakeSpace(c, &factory.SpaceParams{
		Name: "one", ProviderID: network.Id("provider"), IsPublic: true})

	model, err := s.State.Export()
	c.Assert(err, jc.ErrorIsNil)

	spaces := model.Spaces()
	c.Assert(spaces, gc.HasLen, 1)
	space := spaces[0]
	c.Assert(space.Name(), gc.Equals, "one")
	c.Assert(space.ProviderID(), gc.Equals, "provider")
	c.Assert(space.Public(), jc.IsTrue)
}

func (s *MigrationExportSuite) TestMultipleSpaces(c *gc.C) {
	s.Factory.MakeSpace(c, &factory.SpaceParams{Name: "one"})
	s.Factory.MakeSpace(c, &factory.SpaceParams{Name: "two"})
	s.Factory.MakeSpace(c, &factory.SpaceParams{Name: "three"})

	model, err := s.State.Export()
	c.Assert(err, jc.ErrorIsNil)
	c.Assert(model.Spaces(), gc.HasLen, 3)
}

func (s *MigrationExportSuite) TestLinkLayerDevices(c *gc.C) {
	machine := s.Factory.MakeMachine(c, &factory.MachineParams{
		Constraints: constraints.MustParse("arch=amd64 mem=8G"),
	})
	deviceArgs := state.LinkLayerDeviceArgs{
		Name: "foo",
		Type: state.EthernetDevice,
	}
	err := machine.SetLinkLayerDevices(deviceArgs)
	c.Assert(err, jc.ErrorIsNil)

	model, err := s.State.Export()
	c.Assert(err, jc.ErrorIsNil)

	devices := model.LinkLayerDevices()
	c.Assert(devices, gc.HasLen, 1)
	device := devices[0]
	c.Assert(device.Name(), gc.Equals, "foo")
	c.Assert(device.Type(), gc.Equals, string(state.EthernetDevice))
}

func (s *MigrationExportSuite) TestSubnets(c *gc.C) {
	_, err := s.State.AddSubnet(state.SubnetInfo{
		CIDR:             "10.0.0.0/24",
		ProviderId:       network.Id("foo"),
		VLANTag:          64,
		AvailabilityZone: "bar",
		SpaceName:        "bam",
	})
	c.Assert(err, jc.ErrorIsNil)
	_, err = s.State.AddSpace("bam", "", nil, true)
	c.Assert(err, jc.ErrorIsNil)

	model, err := s.State.Export()
	c.Assert(err, jc.ErrorIsNil)

	subnets := model.Subnets()
	c.Assert(subnets, gc.HasLen, 1)
	subnet := subnets[0]
	c.Assert(subnet.CIDR(), gc.Equals, "10.0.0.0/24")
	c.Assert(subnet.ProviderId(), gc.Equals, "foo")
	c.Assert(subnet.VLANTag(), gc.Equals, 64)
	c.Assert(subnet.AvailabilityZone(), gc.Equals, "bar")
	c.Assert(subnet.SpaceName(), gc.Equals, "bam")
}

func (s *MigrationExportSuite) TestIPAddresses(c *gc.C) {
	machine := s.Factory.MakeMachine(c, &factory.MachineParams{
		Constraints: constraints.MustParse("arch=amd64 mem=8G"),
	})
	_, err := s.State.AddSubnet(state.SubnetInfo{CIDR: "0.1.2.0/24"})
	c.Assert(err, jc.ErrorIsNil)
	deviceArgs := state.LinkLayerDeviceArgs{
		Name: "foo",
		Type: state.EthernetDevice,
	}
	err = machine.SetLinkLayerDevices(deviceArgs)
	c.Assert(err, jc.ErrorIsNil)
	args := state.LinkLayerDeviceAddress{
		DeviceName:       "foo",
		ConfigMethod:     state.StaticAddress,
		CIDRAddress:      "0.1.2.3/24",
		ProviderID:       "bar",
		DNSServers:       []string{"bam", "mam"},
		DNSSearchDomains: []string{"weeee"},
		GatewayAddress:   "0.1.2.1",
	}
	err = machine.SetDevicesAddresses(args)
	c.Assert(err, jc.ErrorIsNil)

	model, err := s.State.Export()
	c.Assert(err, jc.ErrorIsNil)

	addresses := model.IPAddresses()
	c.Assert(addresses, gc.HasLen, 1)
	addr := addresses[0]
	c.Assert(addr.Value(), gc.Equals, "0.1.2.3")
	c.Assert(addr.MachineID(), gc.Equals, machine.Id())
	c.Assert(addr.DeviceName(), gc.Equals, "foo")
	c.Assert(addr.ConfigMethod(), gc.Equals, string(state.StaticAddress))
	c.Assert(addr.SubnetCIDR(), gc.Equals, "0.1.2.0/24")
	c.Assert(addr.ProviderID(), gc.Equals, "bar")
	c.Assert(addr.DNSServers(), jc.DeepEquals, []string{"bam", "mam"})
	c.Assert(addr.DNSSearchDomains(), jc.DeepEquals, []string{"weeee"})
	c.Assert(addr.GatewayAddress(), gc.Equals, "0.1.2.1")
}

func (s *MigrationExportSuite) TestSSHHostKeys(c *gc.C) {
	machine := s.Factory.MakeMachine(c, &factory.MachineParams{
		Constraints: constraints.MustParse("arch=amd64 mem=8G"),
	})
	err := s.State.SetSSHHostKeys(machine.MachineTag(), []string{"bam", "mam"})
	c.Assert(err, jc.ErrorIsNil)

	model, err := s.State.Export()
	c.Assert(err, jc.ErrorIsNil)

	keys := model.SSHHostKeys()
	c.Assert(keys, gc.HasLen, 1)
	key := keys[0]
	c.Assert(key.MachineID(), gc.Equals, machine.Id())
	c.Assert(key.Keys(), jc.DeepEquals, []string{"bam", "mam"})
}

type goodToken struct{}

// Check implements leadership.Token
func (*goodToken) Check(interface{}) error {
	return nil
}<|MERGE_RESOLUTION|>--- conflicted
+++ resolved
@@ -225,7 +225,6 @@
 	c.Assert(container.Tag(), gc.Equals, nested.MachineTag())
 }
 
-<<<<<<< HEAD
 func (s *MigrationExportSuite) TestMachineDevices(c *gc.C) {
 	machine := s.Factory.MakeMachine(c, nil)
 	// Create two devices, first with all fields set, second just to show that
@@ -271,10 +270,7 @@
 	c.Check(ex2.MountPoint(), gc.Equals, "/var/lib/lxd")
 }
 
-func (s *MigrationExportSuite) TestServices(c *gc.C) {
-=======
 func (s *MigrationExportSuite) TestApplications(c *gc.C) {
->>>>>>> 598bc41f
 	application := s.Factory.MakeApplication(c, &factory.ApplicationParams{
 		Settings: map[string]interface{}{
 			"foo": "bar",
