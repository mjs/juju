--- conflicted
+++ resolved
@@ -20,14 +20,6 @@
 	zk *zookeeper.Conn
 }
 
-<<<<<<< HEAD
-=======
-// Open returns a new State representing the environment
-// being accessed through the ZooKeeper connection.
-func Open(zk *zookeeper.Conn) (*State, error) {
-	return &State{zk}, nil
-}
-
 // Add machine creates a new machine.
 func (s *State) AddMachine() (*Machine, error) {
 	path, err := s.zk.Create("/machines/machine-", "", zookeeper.SEQUENCE, zkPermAll)
@@ -44,7 +36,6 @@
 	return &Machine{s.zk, key}, nil
 }
 
->>>>>>> 91020889
 // AddService creates a new service with the given unique name
 // and the charm state.
 func (s *State) AddService(name string, charm *Charm) (*Service, error) {
