--- conflicted
+++ resolved
@@ -1286,34 +1286,6 @@
 		NeverSet: true,
 	}
 
-<<<<<<< HEAD
-	ops := []txn.Op{
-		env.assertAliveOp(),
-		createConstraintsOp(st, svc.globalKey(), args.Constraints),
-		// TODO(dimitern) 2014-04-04 bug #1302498
-		// Once we can add networks independently of machine
-		// provisioning, we should check the given networks are valid
-		// and known before setting them.
-		createRequestedNetworksOp(st, svc.globalKey(), args.Networks),
-		createStorageConstraintsOp(svc.globalKey(), args.Storage),
-		createSettingsOp(svc.settingsKey(), map[string]interface{}(args.Settings)),
-		addLeadershipSettingsOp(svc.Tag().Id()),
-		createStatusOp(st, svc.globalKey(), statusDoc),
-		{
-			C:      settingsrefsC,
-			Id:     st.docID(svc.settingsKey()),
-			Assert: txn.DocMissing,
-			Insert: settingsRefsDoc{
-				RefCount:  1,
-				ModelUUID: st.ModelUUID()},
-		}, {
-			C:      servicesC,
-			Id:     serviceID,
-			Assert: txn.DocMissing,
-			Insert: svcDoc,
-		},
-	}
-=======
 	// The addServiceOps does not include the environment alive assertion,
 	// so we add it here.
 	ops := append(
@@ -1327,7 +1299,6 @@
 			settings:         map[string]interface{}(args.Settings),
 			settingsRefCount: 1,
 		})...)
->>>>>>> a17c9fec
 
 	// Collect peer relation addition operations.
 	peerOps, err := st.addPeerRelationsOps(args.Name, peers)
