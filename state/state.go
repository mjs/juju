// Copyright 2012-2014 Canonical Ltd.
// Licensed under the AGPLv3, see LICENCE file for details.

// Package state enables reading, observing, and changing
// the state stored in MongoDB of a whole environment
// managed by juju.
package state

import (
	"fmt"
	"net"
	"regexp"
	"sort"
	"strconv"
	"strings"
	"sync"
	"time"

	"github.com/juju/errors"
	"github.com/juju/loggo"
	"github.com/juju/names"
	jujutxn "github.com/juju/txn"
	"github.com/juju/utils"
	"gopkg.in/juju/charm.v6-unstable"
	"gopkg.in/mgo.v2"
	"gopkg.in/mgo.v2/bson"
	"gopkg.in/mgo.v2/txn"

	"github.com/juju/juju/constraints"
	"github.com/juju/juju/environs/config"
	"github.com/juju/juju/instance"
	"github.com/juju/juju/mongo"
	"github.com/juju/juju/network"
	"github.com/juju/juju/state/cloudimagemetadata"
	"github.com/juju/juju/state/leadership"
	"github.com/juju/juju/state/lease"
	"github.com/juju/juju/state/presence"
	"github.com/juju/juju/state/watcher"
	"github.com/juju/juju/version"
)

var logger = loggo.GetLogger("juju.state")

const (
	// jujuDB is the name of the main juju database.
	jujuDB = "juju"

	// presenceDB is the name of the database used to hold presence pinger data.
	presenceDB = "presence"
	presenceC  = "presence"

	// blobstoreDB is the name of the blobstore GridFS database.
	blobstoreDB = "blobstore"

	// serviceLeadershipNamespace is the name of the lease.Client namespace
	// used by the leadership manager.
	serviceLeadershipNamespace = "service-leadership"
)

// State represents the state of an environment
// managed by juju.
type State struct {
	environTag    names.EnvironTag
	controllerTag names.EnvironTag
	mongoInfo     *mongo.MongoInfo
	session       *mgo.Session
	database      Database
	policy        Policy

	// TODO(fwereade): move these out of state and make them independent
	// workers on which state depends.
	watcher           *watcher.Watcher
	pwatcher          *presence.Watcher
	leadershipManager leadership.ManagerWorker

	// mu guards allManager, allEnvManager & allEnvWatcherBacking
	mu                   sync.Mutex
	allManager           *storeManager
	allEnvManager        *storeManager
	allEnvWatcherBacking Backing

	// TODO(anastasiamac 2015-07-16) As state gets broken up, remove this.
	CloudImageMetadataStorage cloudimagemetadata.Storage
}

// StateServingInfo holds information needed by a state server.
// This type is a copy of the type of the same name from the api/params package.
// It is replicated here to avoid the state pacakge depending on api/params.
type StateServingInfo struct {
	APIPort      int
	StatePort    int
	Cert         string
	PrivateKey   string
	CAPrivateKey string
	// this will be passed as the KeyFile argument to MongoDB
	SharedSecret   string
	SystemIdentity string
}

// IsStateServer returns true if this state instance has the bootstrap
// environment UUID.
func (st *State) IsStateServer() bool {
	return st.environTag == st.controllerTag
}

// RemoveAllEnvironDocs removes all documents from multi-environment
// collections. The environment should be put into a dying state before call
// this method. Otherwise, there is a race condition in which collections
// could be added to during or after the running of this method.
func (st *State) RemoveAllEnvironDocs() error {
	env, err := st.Environment()
	if err != nil {
		return errors.Trace(err)
	}
	id := userEnvNameIndex(env.Owner().Canonical(), env.Name())
	ops := []txn.Op{{
		// Cleanup the owner:envName unique key.
		C:      userenvnameC,
		Id:     id,
		Remove: true,
	}, {
		C:      environmentsC,
		Id:     st.EnvironUUID(),
		Assert: bson.D{{"life", Dying}},
		Remove: true,
	}}

	// Add all per-environment docs to the txn.
	for name, info := range st.database.Schema() {
		if info.global {
			continue
		}
		coll, closer := st.getCollection(name)
		defer closer()

		var ids []bson.M
		err := coll.Find(nil).Select(bson.D{{"_id", 1}}).All(&ids)
		if err != nil {
			return errors.Trace(err)
		}
		for _, id := range ids {
			if info.rawAccess {
				if err := coll.Writeable().RemoveId(id["_id"]); err != nil {
					return errors.Trace(err)
				}
			} else {
				ops = append(ops, txn.Op{
					C:      name,
					Id:     id["_id"],
					Remove: true,
				})
			}
		}
	}

	return st.runTransaction(ops)
}

// ForEnviron returns a connection to mongo for the specified environment. The
// connection uses the same credentials and policy as the existing connection.
func (st *State) ForEnviron(env names.EnvironTag) (*State, error) {
	newState, err := open(env, st.mongoInfo, mongo.DefaultDialOpts(), st.policy)
	if err != nil {
		return nil, errors.Trace(err)
	}
	if err := newState.start(st.controllerTag); err != nil {
		return nil, errors.Trace(err)
	}
	return newState, nil
}

// start starts the presence watcher, leadership manager and images metadata storage,
// and fills in the controllerTag field with the supplied value.
func (st *State) start(controllerTag names.EnvironTag) error {
	st.controllerTag = controllerTag

	var clientId string
	if identity := st.mongoInfo.Tag; identity != nil {
		// TODO(fwereade): it feels a bit wrong to take this from MongoInfo -- I
		// think it's just coincidental that the mongodb user happens to map to
		// the machine that's executing the code -- but there doesn't seem to be
		// an accessible alternative.
		clientId = identity.String()
	} else {
		// If we're running state anonymously, we can still use the lease
		// manager; but we need to make sure we use a unique client ID, and
		// will thus not be very performant.
		logger.Infof("running state anonymously; using unique client id")
		uuid, err := utils.NewUUID()
		if err != nil {
			return errors.Trace(err)
		}
		clientId = fmt.Sprintf("anon-%s", uuid.String())
	}

	logger.Infof("creating lease client as %s", clientId)
	clock := GetClock()
	datastore := &environMongo{st}
	leaseClient, err := lease.NewClient(lease.ClientConfig{
		Id:         clientId,
		Namespace:  serviceLeadershipNamespace,
		Collection: leasesC,
		Mongo:      datastore,
		Clock:      clock,
	})
	if err != nil {
		return errors.Annotatef(err, "cannot create lease client")
	}
	logger.Infof("starting leadership manager")
	leadershipManager, err := leadership.NewManager(leadership.ManagerConfig{
		Client: leaseClient,
		Clock:  clock,
	})
	if err != nil {
		return errors.Annotatef(err, "cannot create leadership manager")
	}
	st.leadershipManager = leadershipManager

	logger.Infof("creating cloud image metadata storage")
	st.CloudImageMetadataStorage = cloudimagemetadata.NewStorage(st.EnvironUUID(), cloudimagemetadataC, datastore)

	logger.Infof("starting presence watcher")
	st.pwatcher = presence.NewWatcher(st.getPresence(), st.environTag)
	return nil
}

// EnvironTag() returns the environment tag for the environment controlled by
// this state instance.
func (st *State) EnvironTag() names.EnvironTag {
	return st.environTag
}

// EnvironUUID returns the environment UUID for the environment
// controlled by this state instance.
func (st *State) EnvironUUID() string {
	return st.environTag.Id()
}

// userEnvNameIndex returns a string to be used as a userenvnameC unique index.
func userEnvNameIndex(username, envName string) string {
	return strings.ToLower(username) + ":" + envName
}

// EnsureEnvironmentRemoved returns an error if any multi-environment
// documents for this environment are found. It is intended only to be used in
// tests and exported so it can be used in the tests of other packages.
func (st *State) EnsureEnvironmentRemoved() error {
	found := map[string]int{}
	var foundOrdered []string
	for name, info := range st.database.Schema() {
		if info.global {
			continue
		}
		coll, closer := st.getCollection(name)
		defer closer()
		n, err := coll.Find(nil).Count()
		if err != nil {
			return errors.Trace(err)
		}
		if n != 0 {
			found[name] = n
			foundOrdered = append(foundOrdered, name)
		}
	}

	if len(found) != 0 {
		errMessage := fmt.Sprintf("found documents for environment with uuid %s:", st.EnvironUUID())
		sort.Strings(foundOrdered)
		for _, name := range foundOrdered {
			number := found[name]
			errMessage += fmt.Sprintf(" %d %s doc,", number, name)
		}
		// Remove trailing comma.
		errMessage = errMessage[:len(errMessage)-1]
		return errors.New(errMessage)
	}
	return nil
}

// getPresence returns the presence m.
func (st *State) getPresence() *mgo.Collection {
	return st.session.DB(presenceDB).C(presenceC)
}

// newDB returns a database connection using a new session, along with
// a closer function for the session. This is useful where you need to work
// with various collections in a single session, so don't want to call
// getCollection multiple times.
func (st *State) newDB() (Database, func()) {
	return st.database.CopySession()
}

// Ping probes the state's database connection to ensure
// that it is still alive.
func (st *State) Ping() error {
	return st.session.Ping()
}

// MongoSession returns the underlying mongodb session
// used by the state. It is exposed so that external code
// can maintain the mongo replica set and should not
// otherwise be used.
func (st *State) MongoSession() *mgo.Session {
	return st.session
}

type closeFunc func()

func (st *State) Watch() *Multiwatcher {
	st.mu.Lock()
	if st.allManager == nil {
		st.allManager = newStoreManager(newAllWatcherStateBacking(st))
	}
	st.mu.Unlock()
	return NewMultiwatcher(st.allManager)
}

func (st *State) WatchAllEnvs() *Multiwatcher {
	st.mu.Lock()
	if st.allEnvManager == nil {
		st.allEnvWatcherBacking = newAllEnvWatcherStateBacking(st)
		st.allEnvManager = newStoreManager(st.allEnvWatcherBacking)
	}
	st.mu.Unlock()
	return NewMultiwatcher(st.allEnvManager)
}

func (st *State) EnvironConfig() (*config.Config, error) {
	settings, err := readSettings(st, environGlobalKey)
	if err != nil {
		return nil, errors.Trace(err)
	}
	attrs := settings.Map()
	return config.New(config.NoDefaults, attrs)
}

// checkEnvironConfig returns an error if the config is definitely invalid.
func checkEnvironConfig(cfg *config.Config) error {
	if cfg.AdminSecret() != "" {
		return errors.Errorf("admin-secret should never be written to the state")
	}
	if _, ok := cfg.AgentVersion(); !ok {
		return errors.Errorf("agent-version must always be set in state")
	}
	return nil
}

// versionInconsistentError indicates one or more agents have a
// different version from the current one (even empty, when not yet
// set).
type versionInconsistentError struct {
	currentVersion version.Number
	agents         []string
}

func (e *versionInconsistentError) Error() string {
	sort.Strings(e.agents)
	return fmt.Sprintf("some agents have not upgraded to the current environment version %s: %s", e.currentVersion, strings.Join(e.agents, ", "))
}

// newVersionInconsistentError returns a new instance of
// versionInconsistentError.
func newVersionInconsistentError(currentVersion version.Number, agents []string) *versionInconsistentError {
	return &versionInconsistentError{currentVersion, agents}
}

// IsVersionInconsistentError returns if the given error is
// versionInconsistentError.
func IsVersionInconsistentError(e interface{}) bool {
	value := e
	// In case of a wrapped error, check the cause first.
	cause := errors.Cause(e.(error))
	if cause != nil {
		value = cause
	}
	_, ok := value.(*versionInconsistentError)
	return ok
}

func (st *State) checkCanUpgrade(currentVersion, newVersion string) error {
	matchCurrent := "^" + regexp.QuoteMeta(currentVersion) + "-"
	matchNew := "^" + regexp.QuoteMeta(newVersion) + "-"
	// Get all machines and units with a different or empty version.
	sel := bson.D{{"$or", []bson.D{
		{{"tools", bson.D{{"$exists", false}}}},
		{{"$and", []bson.D{
			{{"tools.version", bson.D{{"$not", bson.RegEx{matchCurrent, ""}}}}},
			{{"tools.version", bson.D{{"$not", bson.RegEx{matchNew, ""}}}}},
		}}},
	}}}
	var agentTags []string
	for _, name := range []string{machinesC, unitsC} {
		collection, closer := st.getCollection(name)
		defer closer()
		var doc struct {
			DocID string `bson:"_id"`
		}
		iter := collection.Find(sel).Select(bson.D{{"_id", 1}}).Iter()
		for iter.Next(&doc) {
			localID, err := st.strictLocalID(doc.DocID)
			if err != nil {
				return errors.Trace(err)
			}
			switch name {
			case machinesC:
				agentTags = append(agentTags, names.NewMachineTag(localID).String())
			case unitsC:
				agentTags = append(agentTags, names.NewUnitTag(localID).String())
			}
		}
		if err := iter.Close(); err != nil {
			return errors.Trace(err)
		}
	}
	if len(agentTags) > 0 {
		err := newVersionInconsistentError(version.MustParse(currentVersion), agentTags)
		return errors.Trace(err)
	}
	return nil
}

var UpgradeInProgressError = errors.New("an upgrade is already in progress or the last upgrade did not complete")

// IsUpgradeInProgressError returns true if the error given is UpgradeInProgressError.
func IsUpgradeInProgressError(err error) bool {
	return errors.Cause(err) == UpgradeInProgressError
}

// SetEnvironAgentVersion changes the agent version for the environment to the
// given version, only if the environment is in a stable state (all agents are
// running the current version). If this is a hosted environment, newVersion
// cannot be higher than the state server version.
func (st *State) SetEnvironAgentVersion(newVersion version.Number) (err error) {
	if newVersion.Compare(version.Current) > 0 && !st.IsStateServer() {
		return errors.Errorf("a hosted environment cannot have a higher version than the server environment: %s > %s",
			newVersion.String(),
			version.Current,
		)
	}

	buildTxn := func(attempt int) ([]txn.Op, error) {
		settings, err := readSettings(st, environGlobalKey)
		if err != nil {
			return nil, errors.Trace(err)
		}
		agentVersion, ok := settings.Get("agent-version")
		if !ok {
			return nil, errors.Errorf("no agent version set in the environment")
		}
		currentVersion, ok := agentVersion.(string)
		if !ok {
			return nil, errors.Errorf("invalid agent version format: expected string, got %v", agentVersion)
		}
		if newVersion.String() == currentVersion {
			// Nothing to do.
			return nil, jujutxn.ErrNoOperations
		}

		if err := st.checkCanUpgrade(currentVersion, newVersion.String()); err != nil {
			return nil, errors.Trace(err)
		}

		ops := []txn.Op{
			// Can't set agent-version if there's an active upgradeInfo doc.
			{
				C:      upgradeInfoC,
				Id:     currentUpgradeId,
				Assert: txn.DocMissing,
			}, {
				C:      settingsC,
				Id:     st.docID(environGlobalKey),
				Assert: bson.D{{"version", settings.version}},
				Update: bson.D{
					{"$set", bson.D{{"settings.agent-version", newVersion.String()}}},
				},
			},
		}
		return ops, nil
	}
	if err = st.run(buildTxn); err == jujutxn.ErrExcessiveContention {
		// Although there is a small chance of a race here, try to
		// return a more helpful error message in the case of an
		// active upgradeInfo document being in place.
		if upgrading, _ := st.IsUpgrading(); upgrading {
			err = UpgradeInProgressError
		} else {
			err = errors.Annotate(err, "cannot set agent version")
		}
	}
	return errors.Trace(err)
}

func (st *State) buildAndValidateEnvironConfig(updateAttrs map[string]interface{}, removeAttrs []string, oldConfig *config.Config) (validCfg *config.Config, err error) {
	newConfig, err := oldConfig.Apply(updateAttrs)
	if err != nil {
		return nil, errors.Trace(err)
	}
	if len(removeAttrs) != 0 {
		newConfig, err = newConfig.Remove(removeAttrs)
		if err != nil {
			return nil, errors.Trace(err)
		}
	}
	if err := checkEnvironConfig(newConfig); err != nil {
		return nil, errors.Trace(err)
	}
	return st.validate(newConfig, oldConfig)
}

type ValidateConfigFunc func(updateAttrs map[string]interface{}, removeAttrs []string, oldConfig *config.Config) error

// UpdateEnvironConfig adds, updates or removes attributes in the current
// configuration of the environment with the provided updateAttrs and
// removeAttrs.
func (st *State) UpdateEnvironConfig(updateAttrs map[string]interface{}, removeAttrs []string, additionalValidation ValidateConfigFunc) error {
	if len(updateAttrs)+len(removeAttrs) == 0 {
		return nil
	}

	// TODO(axw) 2013-12-6 #1167616
	// Ensure that the settings on disk have not changed
	// underneath us. The settings changes are actually
	// applied as a delta to what's on disk; if there has
	// been a concurrent update, the change may not be what
	// the user asked for.
	settings, err := readSettings(st, environGlobalKey)
	if err != nil {
		return errors.Trace(err)
	}

	// Get the existing environment config from state.
	oldConfig, err := config.New(config.NoDefaults, settings.Map())
	if err != nil {
		return errors.Trace(err)
	}
	if additionalValidation != nil {
		err = additionalValidation(updateAttrs, removeAttrs, oldConfig)
		if err != nil {
			return errors.Trace(err)
		}
	}
	validCfg, err := st.buildAndValidateEnvironConfig(updateAttrs, removeAttrs, oldConfig)
	if err != nil {
		return errors.Trace(err)
	}

	validAttrs := validCfg.AllAttrs()
	for k := range oldConfig.AllAttrs() {
		if _, ok := validAttrs[k]; !ok {
			settings.Delete(k)
		}
	}
	settings.Update(validAttrs)
	_, err = settings.Write()
	return errors.Trace(err)
}

// EnvironConstraints returns the current environment constraints.
func (st *State) EnvironConstraints() (constraints.Value, error) {
	cons, err := readConstraints(st, environGlobalKey)
	return cons, errors.Trace(err)
}

// SetEnvironConstraints replaces the current environment constraints.
func (st *State) SetEnvironConstraints(cons constraints.Value) error {
	unsupported, err := st.validateConstraints(cons)
	if len(unsupported) > 0 {
		logger.Warningf(
			"setting environment constraints: unsupported constraints: %v", strings.Join(unsupported, ","))
	} else if err != nil {
		return errors.Trace(err)
	}
	return writeConstraints(st, environGlobalKey, cons)
}

// AllMachines returns all machines in the environment
// ordered by id.
func (st *State) AllMachines() (machines []*Machine, err error) {
	machinesCollection, closer := st.getCollection(machinesC)
	defer closer()

	mdocs := machineDocSlice{}
	err = machinesCollection.Find(nil).All(&mdocs)
	if err != nil {
		return nil, errors.Annotatef(err, "cannot get all machines")
	}
	sort.Sort(mdocs)
	for _, doc := range mdocs {
		machines = append(machines, newMachine(st, &doc))
	}
	return
}

type machineDocSlice []machineDoc

func (ms machineDocSlice) Len() int      { return len(ms) }
func (ms machineDocSlice) Swap(i, j int) { ms[i], ms[j] = ms[j], ms[i] }
func (ms machineDocSlice) Less(i, j int) bool {
	return machineIdLessThan(ms[i].Id, ms[j].Id)
}

// machineIdLessThan returns true if id1 < id2, false otherwise.
// Machine ids may include "/" separators if they are for a container so
// the comparison is done by comparing the id component values from
// left to right (most significant part to least significant). Ids for
// host machines are always less than ids for their containers.
func machineIdLessThan(id1, id2 string) bool {
	// Most times, we are dealing with host machines and not containers, so we will
	// try interpreting the ids as ints - this will be faster than dealing with the
	// container ids below.
	mint1, err1 := strconv.Atoi(id1)
	mint2, err2 := strconv.Atoi(id2)
	if err1 == nil && err2 == nil {
		return mint1 < mint2
	}
	// We have at least one container id so it gets complicated.
	idParts1 := strings.Split(id1, "/")
	idParts2 := strings.Split(id2, "/")
	nrParts1 := len(idParts1)
	nrParts2 := len(idParts2)
	minLen := nrParts1
	if nrParts2 < minLen {
		minLen = nrParts2
	}
	for x := 0; x < minLen; x++ {
		m1 := idParts1[x]
		m2 := idParts2[x]
		if m1 == m2 {
			continue
		}
		// See if the id part is a container type, and if so compare directly.
		if x%2 == 1 {
			return m1 < m2
		}
		// Compare the integer ids.
		// There's nothing we can do with errors at this point.
		mint1, _ := strconv.Atoi(m1)
		mint2, _ := strconv.Atoi(m2)
		return mint1 < mint2
	}
	return nrParts1 < nrParts2
}

// Machine returns the machine with the given id.
func (st *State) Machine(id string) (*Machine, error) {
	mdoc, err := st.getMachineDoc(id)
	if err != nil {
		return nil, err
	}
	return newMachine(st, mdoc), nil
}

func (st *State) getMachineDoc(id string) (*machineDoc, error) {
	machinesCollection, closer := st.getRawCollection(machinesC)
	defer closer()

	var err error
	mdoc := &machineDoc{}
	for _, tryId := range []string{st.docID(id), id} {
		err = machinesCollection.FindId(tryId).One(mdoc)
		if err != mgo.ErrNotFound {
			break
		}
	}
	switch err {
	case nil:
		// This is required to allow loading of machines before the
		// environment UUID migration has been applied to the machines
		// collection. Without this, a machine agent can't come up to
		// run the database migration.
		if mdoc.Id == "" {
			mdoc.Id = mdoc.DocID
		}
		return mdoc, nil
	case mgo.ErrNotFound:
		return nil, errors.NotFoundf("machine %s", id)
	default:
		return nil, errors.Annotatef(err, "cannot get machine %s", id)
	}
}

// FindEntity returns the entity with the given tag.
//
// The returned value can be of type *Machine, *Unit,
// *User, *Service, *Environment, or *Action, depending
// on the tag.
func (st *State) FindEntity(tag names.Tag) (Entity, error) {
	id := tag.Id()
	switch tag := tag.(type) {
	case names.MachineTag:
		return st.Machine(id)
	case names.UnitTag:
		return st.Unit(id)
	case names.UserTag:
		return st.User(tag)
	case names.ServiceTag:
		return st.Service(id)
	case names.EnvironTag:
		env, err := st.Environment()
		if err != nil {
			return nil, errors.Trace(err)
		}
		// Return an invalid entity error if the requested environment is not
		// the current one.
		if id != env.UUID() {
			if utils.IsValidUUIDString(id) {
				return nil, errors.NotFoundf("environment %q", id)
			}
			// TODO(axw) 2013-12-04 #1257587
			// We should not accept environment tags that do not match the
			// environment's UUID. We accept anything for now, to cater
			// both for past usage, and for potentially supporting aliases.
			logger.Warningf("environment-tag does not match current environment UUID: %q != %q", id, env.UUID())
			conf, err := st.EnvironConfig()
			if err != nil {
				logger.Warningf("EnvironConfig failed: %v", err)
			} else if id != conf.Name() {
				logger.Warningf("environment-tag does not match current environment name: %q != %q", id, conf.Name())
			}
		}
		return env, nil
	case names.RelationTag:
		return st.KeyRelation(id)
	case names.NetworkTag:
		return st.Network(id)
	case names.IPAddressTag:
		return st.IPAddressByTag(tag)
	case names.ActionTag:
		return st.ActionByTag(tag)
	case names.CharmTag:
		if url, err := charm.ParseURL(id); err != nil {
			logger.Warningf("Parsing charm URL %q failed: %v", id, err)
			return nil, errors.NotFoundf("could not find charm %q in state", id)
		} else {
			return st.Charm(url)
		}
	case names.VolumeTag:
		return st.Volume(tag)
	case names.FilesystemTag:
		return st.Filesystem(tag)
	default:
		return nil, errors.Errorf("unsupported tag %T", tag)
	}
}

// tagToCollectionAndId, given an entity tag, returns the collection name and id
// of the entity document.
func (st *State) tagToCollectionAndId(tag names.Tag) (string, interface{}, error) {
	if tag == nil {
		return "", nil, errors.Errorf("tag is nil")
	}
	coll := ""
	id := tag.Id()
	switch tag := tag.(type) {
	case names.MachineTag:
		coll = machinesC
		id = st.docID(id)
	case names.ServiceTag:
		coll = servicesC
		id = st.docID(id)
	case names.UnitTag:
		coll = unitsC
		id = st.docID(id)
	case names.UserTag:
		coll = usersC
		if !tag.IsLocal() {
			return "", nil, fmt.Errorf("%q is not a local user", tag.Canonical())
		}
		id = tag.Name()
	case names.RelationTag:
		coll = relationsC
		id = st.docID(id)
	case names.EnvironTag:
		coll = environmentsC
	case names.NetworkTag:
		coll = networksC
		id = st.docID(id)
	case names.ActionTag:
		coll = actionsC
		id = tag.Id()
	case names.CharmTag:
		coll = charmsC
		id = tag.Id()
	default:
		return "", nil, errors.Errorf("%q is not a valid collection tag", tag)
	}
	return coll, id, nil
}

// AddCharm adds the ch charm with curl to the state.
// On success the newly added charm state is returned.
func (st *State) AddCharm(ch charm.Charm, curl *charm.URL, storagePath, bundleSha256 string) (stch *Charm, err error) {
	charms, closer := st.getCollection(charmsC)
	defer closer()

	query := charms.FindId(curl.String()).Select(bson.D{{"placeholder", 1}})

	buildTxn := func(attempt int) ([]txn.Op, error) {
		var placeholderDoc struct {
			Placeholder bool `bson:"placeholder"`
		}
		if err := query.One(&placeholderDoc); err == mgo.ErrNotFound {
			return insertCharmOps(st, ch, curl, storagePath, bundleSha256)
		} else if err != nil {
			return nil, errors.Trace(err)
		} else if placeholderDoc.Placeholder {
			return updateCharmOps(st, ch, curl, storagePath, bundleSha256, stillPlaceholder)
		}
		return nil, errors.AlreadyExistsf("charm %q", curl)
	}
	if err = st.run(buildTxn); err == nil {
		return st.Charm(curl)
	}
	return nil, errors.Trace(err)
}

// AllCharms returns all charms in state.
func (st *State) AllCharms() ([]*Charm, error) {
	charmsCollection, closer := st.getCollection(charmsC)
	defer closer()
	var cdoc charmDoc
	var charms []*Charm
	iter := charmsCollection.Find(nil).Iter()
	for iter.Next(&cdoc) {
		charms = append(charms, newCharm(st, &cdoc))
	}
	return charms, errors.Trace(iter.Close())
}

// Charm returns the charm with the given URL. Charms pending upload
// to storage and placeholders are never returned.
func (st *State) Charm(curl *charm.URL) (*Charm, error) {
	charms, closer := st.getCollection(charmsC)
	defer closer()

	cdoc := &charmDoc{}
	what := bson.D{
		{"_id", curl.String()},
		{"placeholder", bson.D{{"$ne", true}}},
		{"pendingupload", bson.D{{"$ne", true}}},
	}
	err := charms.Find(what).One(&cdoc)
	if err == mgo.ErrNotFound {
		return nil, errors.NotFoundf("charm %q", curl)
	}
	if err != nil {
		return nil, errors.Annotatef(err, "cannot get charm %q", curl)
	}
	if err := cdoc.Meta.Check(); err != nil {
		return nil, errors.Annotatef(err, "malformed charm metadata found in state")
	}
	return newCharm(st, cdoc), nil
}

// LatestPlaceholderCharm returns the latest charm described by the
// given URL but which is not yet deployed.
func (st *State) LatestPlaceholderCharm(curl *charm.URL) (*Charm, error) {
	charms, closer := st.getCollection(charmsC)
	defer closer()

	noRevURL := curl.WithRevision(-1)
	curlRegex := "^" + regexp.QuoteMeta(st.docID(noRevURL.String()))
	var docs []charmDoc
	err := charms.Find(bson.D{{"_id", bson.D{{"$regex", curlRegex}}}, {"placeholder", true}}).All(&docs)
	if err != nil {
		return nil, errors.Annotatef(err, "cannot get charm %q", curl)
	}
	// Find the highest revision.
	var latest charmDoc
	for _, doc := range docs {
		if latest.URL == nil || doc.URL.Revision > latest.URL.Revision {
			latest = doc
		}
	}
	if latest.URL == nil {
		return nil, errors.NotFoundf("placeholder charm %q", noRevURL)
	}
	return newCharm(st, &latest), nil
}

// PrepareLocalCharmUpload must be called before a local charm is
// uploaded to the provider storage in order to create a charm
// document in state. It returns the chosen unique charm URL reserved
// in state for the charm.
//
// The url's schema must be "local" and it must include a revision.
func (st *State) PrepareLocalCharmUpload(curl *charm.URL) (chosenUrl *charm.URL, err error) {
	// Perform a few sanity checks first.
	if curl.Schema != "local" {
		return nil, errors.Errorf("expected charm URL with local schema, got %q", curl)
	}
	if curl.Revision < 0 {
		return nil, errors.Errorf("expected charm URL with revision, got %q", curl)
	}
	// Get a regex with the charm URL and no revision.
	noRevURL := curl.WithRevision(-1)
	curlRegex := "^" + regexp.QuoteMeta(st.docID(noRevURL.String()))

	charms, closer := st.getCollection(charmsC)
	defer closer()

	buildTxn := func(attempt int) ([]txn.Op, error) {
		// Find the highest revision of that charm in state.
		var docs []charmDoc
		query := bson.D{{"_id", bson.D{{"$regex", curlRegex}}}}
		err = charms.Find(query).Select(bson.D{{"_id", 1}, {"url", 1}}).All(&docs)
		if err != nil {
			return nil, errors.Trace(err)
		}
		// Find the highest revision.
		maxRevision := -1
		for _, doc := range docs {
			if doc.URL.Revision > maxRevision {
				maxRevision = doc.URL.Revision
			}
		}

		// Respect the local charm's revision first.
		chosenRevision := curl.Revision
		if maxRevision >= chosenRevision {
			// More recent revision exists in state, pick the next.
			chosenRevision = maxRevision + 1
		}
		chosenUrl = curl.WithRevision(chosenRevision)
		return insertPendingCharmOps(st, chosenUrl)
	}
	if err = st.run(buildTxn); err == nil {
		return chosenUrl, nil
	}
	return nil, errors.Trace(err)
}

// PrepareStoreCharmUpload must be called before a charm store charm
// is uploaded to the provider storage in order to create a charm
// document in state. If a charm with the same URL is already in
// state, it will be returned as a *state.Charm (it can be still
// pending or already uploaded). Otherwise, a new charm document is
// added in state with just the given charm URL and
// PendingUpload=true, which is then returned as a *state.Charm.
//
// The url's schema must be "cs" and it must include a revision.
func (st *State) PrepareStoreCharmUpload(curl *charm.URL) (*Charm, error) {
	// Perform a few sanity checks first.
	if curl.Schema != "cs" {
		return nil, errors.Errorf("expected charm URL with cs schema, got %q", curl)
	}
	if curl.Revision < 0 {
		return nil, errors.Errorf("expected charm URL with revision, got %q", curl)
	}

	charms, closer := st.getCollection(charmsC)
	defer closer()

	var (
		uploadedCharm charmDoc
		err           error
	)
	buildTxn := func(attempt int) ([]txn.Op, error) {
		// Find an uploaded or pending charm with the given exact curl.
		err := charms.FindId(curl.String()).One(&uploadedCharm)
		switch {
		case err == mgo.ErrNotFound:
			uploadedCharm = charmDoc{
				DocID:         st.docID(curl.String()),
				EnvUUID:       st.EnvironTag().Id(),
				URL:           curl,
				PendingUpload: true,
			}
			return insertAnyCharmOps(&uploadedCharm)
		case err != nil:
			return nil, errors.Trace(err)
		case uploadedCharm.Placeholder:
			// Update the fields of the document we're returning.
			uploadedCharm.PendingUpload = true
			uploadedCharm.Placeholder = false
			return convertPlaceholderCharmOps(uploadedCharm.DocID)
		default:
			// The charm exists and it's either uploaded or still
			// pending, but it's not a placeholder. In any case,
			// there's nothing to do.
			return nil, jujutxn.ErrNoOperations
		}
	}
	if err = st.run(buildTxn); err == nil {
		return newCharm(st, &uploadedCharm), nil
	}
	return nil, errors.Trace(err)
}

var (
	stillPending     = bson.D{{"pendingupload", true}}
	stillPlaceholder = bson.D{{"placeholder", true}}
)

// AddStoreCharmPlaceholder creates a charm document in state for the given charm URL which
// must reference a charm from the store. The charm document is marked as a placeholder which
// means that if the charm is to be deployed, it will need to first be uploaded to env storage.
func (st *State) AddStoreCharmPlaceholder(curl *charm.URL) (err error) {
	// Perform sanity checks first.
	if curl.Schema != "cs" {
		return errors.Errorf("expected charm URL with cs schema, got %q", curl)
	}
	if curl.Revision < 0 {
		return errors.Errorf("expected charm URL with revision, got %q", curl)
	}
	charms, closer := st.getCollection(charmsC)
	defer closer()

	buildTxn := func(attempt int) ([]txn.Op, error) {
		// See if the charm already exists in state and exit early if that's the case.
		var doc charmDoc
		err := charms.Find(bson.D{{"_id", curl.String()}}).Select(bson.D{{"_id", 1}}).One(&doc)
		if err != nil && err != mgo.ErrNotFound {
			return nil, errors.Trace(err)
		}
		if err == nil {
			return nil, jujutxn.ErrNoOperations
		}

		// Delete all previous placeholders so we don't fill up the database with unused data.
		deleteOps, err := deleteOldPlaceholderCharmsOps(st, charms, curl)
		if err != nil {
			return nil, errors.Trace(err)
		}
		insertOps, err := insertPlaceholderCharmOps(st, curl)
		if err != nil {
			return nil, errors.Trace(err)
		}
		ops := append(deleteOps, insertOps...)
		return ops, nil
	}
	return errors.Trace(st.run(buildTxn))
}

// UpdateUploadedCharm marks the given charm URL as uploaded and
// updates the rest of its data, returning it as *state.Charm.
func (st *State) UpdateUploadedCharm(ch charm.Charm, curl *charm.URL, storagePath, bundleSha256 string) (*Charm, error) {
	charms, closer := st.getCollection(charmsC)
	defer closer()

	doc := &charmDoc{}
	err := charms.FindId(curl.String()).One(&doc)
	if err == mgo.ErrNotFound {
		return nil, errors.NotFoundf("charm %q", curl)
	}
	if err != nil {
		return nil, errors.Trace(err)
	}
	if !doc.PendingUpload {
		return nil, errors.Trace(&ErrCharmAlreadyUploaded{curl})
	}

	ops, err := updateCharmOps(st, ch, curl, storagePath, bundleSha256, stillPending)
	if err != nil {
		return nil, errors.Trace(err)
	}
	if err := st.runTransaction(ops); err != nil {
		return nil, onAbort(err, ErrCharmRevisionAlreadyModified)
	}
	return st.Charm(curl)
}

// addPeerRelationsOps returns the operations necessary to add the
// specified service peer relations to the state.
func (st *State) addPeerRelationsOps(serviceName string, peers map[string]charm.Relation) ([]txn.Op, error) {
	var ops []txn.Op
	for _, rel := range peers {
		relId, err := st.sequence("relation")
		if err != nil {
			return nil, errors.Trace(err)
		}
		eps := []Endpoint{{
			ServiceName: serviceName,
			Relation:    rel,
		}}
		relKey := relationKey(eps)
		relDoc := &relationDoc{
			DocID:     st.docID(relKey),
			Key:       relKey,
			EnvUUID:   st.EnvironUUID(),
			Id:        relId,
			Endpoints: eps,
			Life:      Alive,
		}
		ops = append(ops, txn.Op{
			C:      relationsC,
			Id:     relDoc.DocID,
			Assert: txn.DocMissing,
			Insert: relDoc,
		})
	}
	return ops, nil
}

<<<<<<< HEAD
var (
	errSameNameRemoteServiceExists = errors.Errorf("remote service with same name already exists")
	errLocalServiceExists          = errors.Errorf("service already exists")
)
=======
type AddServiceArgs struct {
	Name        string
	Owner       string
	Charm       *Charm
	Networks    []string
	Storage     map[string]StorageConstraints
	Settings    charm.Settings
	NumUnits    int
	Placement   []*instance.Placement
	Constraints constraints.Value
}
>>>>>>> b5cda73e

// AddService creates a new service, running the supplied charm, with the
// supplied name (which must be unique). If the charm defines peer relations,
// they will be created automatically.
func (st *State) AddService(args AddServiceArgs) (service *Service, err error) {
	defer errors.DeferredAnnotatef(&err, "cannot add service %q", args.Name)
	ownerTag, err := names.ParseUserTag(args.Owner)
	if err != nil {
		return nil, errors.Annotatef(err, "Invalid ownertag %s", args.Owner)
	}
	// Sanity checks.
	if !names.IsValidService(args.Name) {
		return nil, errors.Errorf("invalid name")
	}
	if args.Charm == nil {
		return nil, errors.Errorf("charm is nil")
	}
<<<<<<< HEAD
=======
	if exists, err := isNotDead(st, servicesC, args.Name); err != nil {
		return nil, errors.Trace(err)
	} else if exists {
		return nil, errors.Errorf("service already exists")
	}
>>>>>>> b5cda73e
	env, err := st.Environment()
	if err != nil {
		return nil, errors.Trace(err)
	} else if env.Life() != Alive {
		return nil, errors.Errorf("environment is no longer alive")
	}
	if _, err := st.EnvironmentUser(ownerTag); err != nil {
		return nil, errors.Trace(err)
	}
	if args.Storage == nil {
		args.Storage = make(map[string]StorageConstraints)
	}

	if err := addDefaultStorageConstraints(st, args.Storage, args.Charm.Meta()); err != nil {
		return nil, errors.Trace(err)
	}
	if err := validateStorageConstraints(st, args.Storage, args.Charm.Meta()); err != nil {
		return nil, errors.Trace(err)
	}

	series := args.Charm.URL().Series

	for _, placement := range args.Placement {
		data, err := st.parsePlacement(placement)
		if err != nil {
			return nil, errors.Trace(err)
		}
		if data.placementType() == directivePlacement {
			if err := st.precheckInstance(series, args.Constraints, data.directive); err != nil {
				return nil, errors.Trace(err)
			}
		}
	}

	serviceID := st.docID(args.Name)
	// Create the service addition operations.
	peers := args.Charm.Meta().Peers
	svcDoc := &serviceDoc{
		DocID:         serviceID,
		Name:          args.Name,
		EnvUUID:       env.UUID(),
		Series:        series,
		Subordinate:   args.Charm.Meta().Subordinate,
		CharmURL:      args.Charm.URL(),
		RelationCount: len(peers),
		Life:          Alive,
		OwnerTag:      args.Owner,
	}

	svc := newService(st, svcDoc)

	statusDoc := statusDoc{
		EnvUUID: st.EnvironUUID(),
		// TODO(fwereade): this violates the spec. Should be "waiting".
		// Implemented like this to be consistent with incorrect add-unit
		// behaviour.
		Status:     StatusUnknown,
		StatusInfo: MessageWaitForAgentInit,
		Updated:    time.Now().UnixNano(),
		// This exists to preserve questionable unit-aggregation behaviour
		// while we work out how to switch to an implementation that makes
		// sense. It is also set in AddMissingServiceStatuses.
		NeverSet: true,
	}

<<<<<<< HEAD
	buildTxn := func(attempt int) ([]txn.Op, error) {
		// If we've tried once already and failed, check that
		// environment may have been destroyed.
		if attempt > 0 {
			if err := checkEnvLife(st); err != nil {
				return nil, errors.Trace(err)
			}
			// Ensure a local service with the same name doesn't exist.
			if exists, err := isNotDead(st, servicesC, name); err != nil {
				return nil, errors.Trace(err)
			} else if exists {
				return nil, errLocalServiceExists
			}
			// Ensure a remote service with the same name doesn't exist.
			if remoteExists, err := isNotDead(st, remoteServicesC, name); err != nil {
				return nil, errors.Trace(err)
			} else if remoteExists {
				return nil, errSameNameRemoteServiceExists
			}
		}
		ops := []txn.Op{
			env.assertAliveOp(),
			createConstraintsOp(st, svc.globalKey(), constraints.Value{}),
			// TODO(dimitern) 2014-04-04 bug #1302498
			// Once we can add networks independently of machine
			// provisioning, we should check the given networks are valid
			// and known before setting them.
			createRequestedNetworksOp(st, svc.globalKey(), networks),
			createStorageConstraintsOp(svc.globalKey(), storage),
			createSettingsOp(svc.settingsKey(), nil),
			addLeadershipSettingsOp(svc.Tag().Id()),
			createStatusOp(st, svc.globalKey(), statusDoc),
			{
				C:      settingsrefsC,
				Id:     st.docID(svc.settingsKey()),
				Assert: txn.DocMissing,
				Insert: settingsRefsDoc{
					RefCount: 1,
					EnvUUID:  st.EnvironUUID()},
			}, {
				C:      servicesC,
				Id:     serviceID,
				Assert: txn.DocMissing,
				Insert: svcDoc,
			}, {
				C:      remoteServicesC,
				Id:     serviceID,
				Assert: txn.DocMissing,
			},
		}
		// Collect peer relation addition operations.
		peerOps, err := st.addPeerRelationsOps(name, peers)
		if err != nil {
			return nil, errors.Trace(err)
		}
		ops = append(ops, peerOps...)
		return ops, nil
	}
=======
	ops := []txn.Op{
		env.assertAliveOp(),
		createConstraintsOp(st, svc.globalKey(), args.Constraints),
		// TODO(dimitern) 2014-04-04 bug #1302498
		// Once we can add networks independently of machine
		// provisioning, we should check the given networks are valid
		// and known before setting them.
		createRequestedNetworksOp(st, svc.globalKey(), args.Networks),
		createStorageConstraintsOp(svc.globalKey(), args.Storage),
		createSettingsOp(svc.settingsKey(), map[string]interface{}(args.Settings)),
		addLeadershipSettingsOp(svc.Tag().Id()),
		createStatusOp(st, svc.globalKey(), statusDoc),
		{
			C:      settingsrefsC,
			Id:     st.docID(svc.settingsKey()),
			Assert: txn.DocMissing,
			Insert: settingsRefsDoc{
				RefCount: 1,
				EnvUUID:  st.EnvironUUID()},
		}, {
			C:      servicesC,
			Id:     serviceID,
			Assert: txn.DocMissing,
			Insert: svcDoc,
		},
	}

	// Collect peer relation addition operations.
	peerOps, err := st.addPeerRelationsOps(args.Name, peers)
	if err != nil {
		return nil, errors.Trace(err)
	}
	ops = append(ops, peerOps...)

	for x := 0; x < args.NumUnits; x++ {
		unit, unitOps, err := svc.addServiceUnitOps("", nil, args.Constraints)
		if err != nil {
			return nil, errors.Trace(err)
		}
		ops = append(ops, unitOps...)
		placement := instance.Placement{}
		if x < len(args.Placement) {
			placement = *args.Placement[x]
		}
		ops = append(ops, assignUnitOps(st, unit, placement)...)
	}
>>>>>>> b5cda73e
	// At the last moment before inserting the service, prime status history.
	probablyUpdateStatusHistory(st, svc.globalKey(), statusDoc)

	if err = st.run(buildTxn); err == nil {
		// Refresh to pick the txn-revno.
		if err = svc.Refresh(); err != nil {
			return nil, errors.Trace(err)
		}
		return svc, nil
	}
	return nil, errors.Trace(err)
}

// assignUnitOps returns the db ops to save unit assignment for use by the
// UnitAssigner worker.
func assignUnitOps(st *State, unit string, placement instance.Placement) []txn.Op {
	udoc := assignUnitDoc{
		DocId:     unit,
		Scope:     placement.Scope,
		Directive: placement.Directive,
	}
	return []txn.Op{{
		C:      assignUnitC,
		Id:     udoc.DocId,
		Assert: txn.DocMissing,
		Insert: udoc,
	}}
}

// AssignStagedUnits gets called by the UnitAssigner worker, and runs the given
// assignments.
func (st *State) AssignStagedUnits(ids []string) ([]UnitAssignmentResult, error) {
	query := bson.D{{"_id", bson.D{{"$in", ids}}}}
	unitAssignments, err := st.unitAssignments(query)
	if err != nil {
		return nil, errors.Annotate(err, "getting staged unit assignments")
	}
	results := make([]UnitAssignmentResult, len(unitAssignments))
	for i, a := range unitAssignments {
		err := st.assignStagedUnit(a)
		results[i].Unit = a.Unit
		results[i].Error = err
	}
	return results, nil
}

// UnitAssignments returns all staged unit assignments in the environment.
func (st *State) AllUnitAssignments() ([]UnitAssignment, error) {
	return st.unitAssignments(nil)
}

func (st *State) unitAssignments(query bson.D) ([]UnitAssignment, error) {
	col, close := st.getCollection(assignUnitC)
	defer close()

	var docs []assignUnitDoc
	if err := col.Find(query).All(&docs); err != nil {
		return nil, errors.Annotatef(err, "cannot get unit assignment docs")
	}
	results := make([]UnitAssignment, len(docs))
	for i, doc := range docs {
		results[i] = UnitAssignment{
			st.localID(doc.DocId),
			doc.Scope,
			doc.Directive,
		}
	}
	return results, nil
}

func removeStagedAssignmentOp(id string) txn.Op {
	return txn.Op{
		C:      assignUnitC,
		Id:     id,
		Remove: true,
	}
}

func (st *State) assignStagedUnit(a UnitAssignment) error {
	u, err := st.Unit(a.Unit)
	if err != nil {
		return errors.Trace(err)
	}
	svc, err := u.Service()
	if err != nil {
		return errors.Trace(err)
	}
	networks, err := svc.Networks()
	if err != nil {
		return errors.Trace(err)
	}
	if a.Scope == "" && a.Directive == "" {
		return errors.Trace(st.AssignUnit(u, AssignCleanEmpty))
	}

	placement := &instance.Placement{Scope: a.Scope, Directive: a.Directive}

	// units always have the same networks as their service.
	return errors.Trace(st.AssignUnitWithPlacement(u, placement, networks))
}

// AssignUnitWithPlacement chooses a machine using the given placement directive
// and then assigns the unit to it.
func (st *State) AssignUnitWithPlacement(unit *Unit, placement *instance.Placement, networks []string) error {
	// TODO(natefinch) this should be done as a single transaction, not two.
	// Mark https://launchpad.net/bugs/1506994 fixed when done.

	m, err := st.addMachineWithPlacement(unit, placement, networks)
	if err != nil {
		return errors.Trace(err)
	}
	return unit.AssignToMachine(m)
}

// placementData is a helper type that encodes some of the logic behind how an
// instance.Placement gets translated into a placement directive the providers
// understand.
type placementData struct {
	machineId     string
	directive     string
	containerType instance.ContainerType
}

type placementType int

const (
	containerPlacement placementType = iota
	directivePlacement
	machinePlacement
)

// placementType returns the type of placement that this data represents.
func (p placementData) placementType() placementType {
	if p.containerType != "" {
		return containerPlacement
	}
	if p.directive != "" {
		return directivePlacement
	}
	return machinePlacement
}

func (st *State) parsePlacement(placement *instance.Placement) (*placementData, error) {
	// Extract container type and parent from container placement directives.
	if container, err := instance.ParseContainerType(placement.Scope); err == nil {
		return &placementData{
			containerType: container,
			machineId:     placement.Directive,
		}, nil
	}
	switch placement.Scope {
	case st.EnvironUUID():
		return &placementData{directive: placement.Directive}, nil
	case instance.MachineScope:
		return &placementData{machineId: placement.Directive}, nil
	default:
		return nil, errors.Errorf("invalid environment UUID %q", placement.Scope)
	}
}

// addMachineWithPlacement finds a machine that matches the given placment directive for the given unit.
func (st *State) addMachineWithPlacement(unit *Unit, placement *instance.Placement, networks []string) (*Machine, error) {
	unitCons, err := unit.Constraints()
	if err != nil {
		return nil, err
	}

	data, err := st.parsePlacement(placement)
	if err != nil {
		return nil, errors.Trace(err)
	}

	// Create any new machine marked as dirty so that
	// nothing else will grab it before we assign the unit to it.
	// TODO(natefinch) fix this when we put assignment in the same
	// transaction as adding a machine.  See bug
	// https://launchpad.net/bugs/1506994

	switch data.placementType() {
	case containerPlacement:
		// If a container is to be used, create it.
		template := MachineTemplate{
			Series:            unit.Series(),
			Jobs:              []MachineJob{JobHostUnits},
			Dirty:             true,
			Constraints:       *unitCons,
			RequestedNetworks: networks,
		}
		return st.AddMachineInsideMachine(template, data.machineId, data.containerType)
	case directivePlacement:
		// If a placement directive is to be used, do that here.
		template := MachineTemplate{
			Series:            unit.Series(),
			Jobs:              []MachineJob{JobHostUnits},
			Dirty:             true,
			Constraints:       *unitCons,
			RequestedNetworks: networks,
			Placement:         data.directive,
		}
		return st.AddOneMachine(template)
	default:
		// Otherwise use an existing machine.
		return st.Machine(data.machineId)
	}
}

// AddIPAddress creates and returns a new IP address. It can return an
// error satisfying IsNotValid() or IsAlreadyExists() when the addr
// does not contain a valid IP, or when addr is already added.
func (st *State) AddIPAddress(addr network.Address, subnetID string) (*IPAddress, error) {
	return addIPAddress(st, addr, subnetID)
}

// IPAddress returns an existing IP address from the state.
func (st *State) IPAddress(value string) (*IPAddress, error) {
	return ipAddress(st, value)
}

// IPAddressByTag returns an existing IP address from the state
// identified by its tag.
func (st *State) IPAddressByTag(tag names.IPAddressTag) (*IPAddress, error) {
	return ipAddressByTag(st, tag)
}

// AllocatedIPAddresses returns all the allocated addresses for a machine
func (st *State) AllocatedIPAddresses(machineId string) ([]*IPAddress, error) {
	return fetchIPAddresses(st, bson.D{{"machineid", machineId}})
}

// DeadIPAddresses returns all IP addresses with a Life of Dead
func (st *State) DeadIPAddresses() ([]*IPAddress, error) {
	return fetchIPAddresses(st, isDeadDoc)
}

// AddSubnet creates and returns a new subnet
func (st *State) AddSubnet(args SubnetInfo) (subnet *Subnet, err error) {
	defer errors.DeferredAnnotatef(&err, "adding subnet %q", args.CIDR)

	subnetID := st.docID(args.CIDR)
	subDoc := subnetDoc{
		DocID:             subnetID,
		EnvUUID:           st.EnvironUUID(),
		Life:              Alive,
		CIDR:              args.CIDR,
		VLANTag:           args.VLANTag,
		ProviderId:        args.ProviderId,
		AllocatableIPHigh: args.AllocatableIPHigh,
		AllocatableIPLow:  args.AllocatableIPLow,
		AvailabilityZone:  args.AvailabilityZone,
		SpaceName:         args.SpaceName,
	}
	subnet = &Subnet{doc: subDoc, st: st}
	err = subnet.Validate()
	if err != nil {
		return nil, err
	}
	ops := []txn.Op{
		assertEnvAliveOp(st.EnvironUUID()),
		{
			C:      subnetsC,
			Id:     subnetID,
			Assert: txn.DocMissing,
			Insert: subDoc,
		},
	}

	err = st.runTransaction(ops)
	switch err {
	case txn.ErrAborted:
		if err := checkEnvLife(st); err != nil {
			return nil, errors.Trace(err)
		}
		if _, err = st.Subnet(args.CIDR); err == nil {
			return nil, errors.AlreadyExistsf("subnet %q", args.CIDR)
		} else if err != nil {
			return nil, errors.Trace(err)
		}
	case nil:
		// if the ProviderId was not unique adding the subnet can fail
		// without an error. Refreshing catches this
		err = subnet.Refresh()
		if err == nil {
			return subnet, nil
		}
		return nil, errors.Errorf("ProviderId %q not unique", args.ProviderId)
	}
	return nil, errors.Trace(err)
}

func (st *State) Subnet(cidr string) (*Subnet, error) {
	subnets, closer := st.getCollection(subnetsC)
	defer closer()

	doc := &subnetDoc{}
	err := subnets.FindId(cidr).One(doc)
	if err == mgo.ErrNotFound {
		return nil, errors.NotFoundf("subnet %q", cidr)
	}
	if err != nil {
		return nil, errors.Annotatef(err, "cannot get subnet %q", cidr)
	}
	return &Subnet{st, *doc}, nil
}

// AllSubnets returns all known subnets in the environment.
func (st *State) AllSubnets() (subnets []*Subnet, err error) {
	subnetsCollection, closer := st.getCollection(subnetsC)
	defer closer()

	docs := []subnetDoc{}
	err = subnetsCollection.Find(nil).All(&docs)
	if err != nil {
		return nil, errors.Annotatef(err, "cannot get all subnets")
	}
	for _, doc := range docs {
		subnets = append(subnets, &Subnet{st, doc})
	}
	return subnets, nil
}

// AddNetwork creates a new network with the given params. If a
// network with the same name or provider id already exists in state,
// an error satisfying errors.IsAlreadyExists is returned.
func (st *State) AddNetwork(args NetworkInfo) (n *Network, err error) {
	defer errors.DeferredAnnotatef(&err, "cannot add network %q", args.Name)
	if args.CIDR != "" {
		_, _, err := net.ParseCIDR(args.CIDR)
		if err != nil {
			return nil, err
		}
	}
	if args.Name == "" {
		return nil, errors.Errorf("name must be not empty")
	}
	if !names.IsValidNetwork(args.Name) {
		return nil, errors.Errorf("invalid name")
	}
	if args.ProviderId == "" {
		return nil, errors.Errorf("provider id must be not empty")
	}
	if args.VLANTag < 0 || args.VLANTag > 4094 {
		return nil, errors.Errorf("invalid VLAN tag %d: must be between 0 and 4094", args.VLANTag)
	}
	doc := st.newNetworkDoc(args)
	ops := []txn.Op{
		assertEnvAliveOp(st.EnvironUUID()),
		{
			C:      networksC,
			Id:     doc.DocID,
			Assert: txn.DocMissing,
			Insert: doc,
		},
	}
	err = st.runTransaction(ops)
	switch err {
	case txn.ErrAborted:
		if err := checkEnvLife(st); err != nil {
			return nil, errors.Trace(err)
		}
		if _, err = st.Network(args.Name); err == nil {
			return nil, errors.AlreadyExistsf("network %q", args.Name)
		} else if err != nil {
			return nil, errors.Trace(err)
		}
	case nil:
		// We have a unique key restriction on the ProviderId field,
		// which will cause the insert to fail if there is another
		// record with the same provider id in the table. The txn
		// logic does not report insertion errors, so we check that
		// the record has actually been inserted correctly before
		// reporting success.
		if _, err = st.Network(args.Name); err != nil {
			return nil, errors.AlreadyExistsf("network with provider id %q", args.ProviderId)
		}
		return newNetwork(st, doc), nil
	}
	return nil, errors.Trace(err)
}

// Network returns the network with the given name.
func (st *State) Network(name string) (*Network, error) {
	networks, closer := st.getCollection(networksC)
	defer closer()

	doc := &networkDoc{}
	err := networks.FindId(name).One(doc)
	if err == mgo.ErrNotFound {
		return nil, errors.NotFoundf("network %q", name)
	}
	if err != nil {
		return nil, errors.Annotatef(err, "cannot get network %q", name)
	}
	return newNetwork(st, doc), nil
}

// AllNetworks returns all known networks in the environment.
func (st *State) AllNetworks() (networks []*Network, err error) {
	networksCollection, closer := st.getCollection(networksC)
	defer closer()

	docs := []networkDoc{}
	err = networksCollection.Find(nil).All(&docs)
	if err != nil {
		return nil, errors.Annotatef(err, "cannot get all networks")
	}
	for _, doc := range docs {
		networks = append(networks, newNetwork(st, &doc))
	}
	return networks, nil
}

// Service returns a service state by name.
func (st *State) Service(name string) (service *Service, err error) {
	services, closer := st.getCollection(servicesC)
	defer closer()

	if !names.IsValidService(name) {
		return nil, errors.NotValidf("service name %q", name)
	}
	sdoc := &serviceDoc{}
	err = services.FindId(name).One(sdoc)
	if err == mgo.ErrNotFound {
		return nil, errors.NotFoundf("service %q", name)
	}
	if err != nil {
		return nil, errors.Annotatef(err, "cannot get service %q", name)
	}
	return newService(st, sdoc), nil
}

// AllServices returns all deployed services in the environment.
func (st *State) AllServices() (services []*Service, err error) {
	servicesCollection, closer := st.getCollection(servicesC)
	defer closer()

	sdocs := []serviceDoc{}
	err = servicesCollection.Find(bson.D{}).All(&sdocs)
	if err != nil {
		return nil, errors.Errorf("cannot get all services")
	}
	for _, v := range sdocs {
		services = append(services, newService(st, &v))
	}
	return services, nil
}

// docID generates a globally unique id value
// where the environment uuid is prefixed to the
// localID.
func (st *State) docID(localID string) string {
	return ensureEnvUUID(st.EnvironUUID(), localID)
}

// localID returns the local id value by stripping
// off the environment uuid prefix if it is there.
func (st *State) localID(ID string) string {
	envUUID, localID, ok := splitDocID(ID)
	if !ok || envUUID != st.EnvironUUID() {
		return ID
	}
	return localID
}

// strictLocalID returns the local id value by removing the
// environment UUID prefix.
//
// If there is no prefix matching the State's environment, an error is
// returned.
func (st *State) strictLocalID(ID string) (string, error) {
	envUUID, localID, ok := splitDocID(ID)
	if !ok || envUUID != st.EnvironUUID() {
		return "", errors.Errorf("unexpected id: %#v", ID)
	}
	return localID, nil
}

// InferEndpoints returns the endpoints corresponding to the supplied names.
// There must be 1 or 2 supplied names, of the form <service>[:<relation>].
// If the supplied names uniquely specify a possible relation, or if they
// uniquely specify a possible relation once all implicit relations have been
// filtered, the endpoints corresponding to that relation will be returned.
func (st *State) InferEndpoints(names ...string) ([]Endpoint, error) {
	// Collect all possible sane endpoint lists.
	var candidates [][]Endpoint
	switch len(names) {
	case 1:
		eps, err := st.endpoints(names[0], isPeer)
		if err != nil {
			return nil, errors.Trace(err)
		}
		for _, ep := range eps {
			candidates = append(candidates, []Endpoint{ep})
		}
	case 2:
		eps1, err := st.endpoints(names[0], notPeer)
		if err != nil {
			return nil, errors.Trace(err)
		}
		eps2, err := st.endpoints(names[1], notPeer)
		if err != nil {
			return nil, errors.Trace(err)
		}
		for _, ep1 := range eps1 {
			for _, ep2 := range eps2 {
				scopeOk, err := containerScopeOk(st, ep1, ep2)
				if err != nil {
					return nil, errors.Trace(err)
				}
				if ep1.CanRelateTo(ep2) && scopeOk {
					candidates = append(candidates, []Endpoint{ep1, ep2})
				}
			}
		}
	default:
		return nil, errors.Errorf("cannot relate %d endpoints", len(names))
	}
	// If there's ambiguity, try discarding implicit relations.
	switch len(candidates) {
	case 0:
		return nil, errors.Errorf("no relations found")
	case 1:
		return candidates[0], nil
	}
	var filtered [][]Endpoint
outer:
	for _, cand := range candidates {
		for _, ep := range cand {
			if ep.IsImplicit() {
				continue outer
			}
		}
		filtered = append(filtered, cand)
	}
	if len(filtered) == 1 {
		return filtered[0], nil
	}
	keys := []string{}
	for _, cand := range candidates {
		keys = append(keys, fmt.Sprintf("%q", relationKey(cand)))
	}
	sort.Strings(keys)
	return nil, errors.Errorf("ambiguous relation: %q could refer to %s",
		strings.Join(names, " "), strings.Join(keys, "; "))
}

func isPeer(ep Endpoint) bool {
	return ep.Role == charm.RolePeer
}

func notPeer(ep Endpoint) bool {
	return ep.Role != charm.RolePeer
}

func containerScopeOk(st *State, ep1, ep2 Endpoint) (bool, error) {
	if ep1.Scope != charm.ScopeContainer && ep2.Scope != charm.ScopeContainer {
		return true, nil
	}
	var subordinateCount int
	for _, ep := range []Endpoint{ep1, ep2} {
		svc, err := serviceByName(st, ep.ServiceName)
		if err != nil {
			return false, err
		}
		// Container scoped relations are not allowed for remote services.
		if svc.IsRemote() {
			return false, nil
		}
		if svc.(*Service).doc.Subordinate {
			subordinateCount++
		}
	}
	return subordinateCount >= 1, nil
}

func serviceByName(st *State, name string) (ServiceEntity, error) {
	s, err := st.RemoteService(name)
	if err == nil {
		return s, nil
	} else if err != nil && !errors.IsNotFound(err) {
		return nil, err
	}
	return st.Service(name)
}

// endpoints returns all endpoints that could be intended by the
// supplied endpoint name, and which cause the filter param to
// return true.
func (st *State) endpoints(name string, filter func(ep Endpoint) bool) ([]Endpoint, error) {
	var svcName, relName string
	if i := strings.Index(name, ":"); i == -1 {
		svcName = name
	} else if i != 0 && i != len(name)-1 {
		svcName = name[:i]
		relName = name[i+1:]
	} else {
		return nil, errors.Errorf("invalid endpoint %q", name)
	}
	svc, err := serviceByName(st, svcName)
	if err != nil {
		return nil, errors.Trace(err)
	}
	eps := []Endpoint{}
	if relName != "" {
		ep, err := svc.Endpoint(relName)
		if err != nil {
			return nil, errors.Trace(err)
		}
		eps = append(eps, ep)
	} else {
		eps, err = svc.Endpoints()
		if err != nil {
			return nil, errors.Trace(err)
		}
	}
	final := []Endpoint{}
	for _, ep := range eps {
		if filter(ep) {
			final = append(final, ep)
		}
	}
	return final, nil
}

// AddRelation creates a new relation with the given endpoints.
func (st *State) AddRelation(eps ...Endpoint) (r *Relation, err error) {
	key := relationKey(eps)
	defer errors.DeferredAnnotatef(&err, "cannot add relation %q", key)
	// Enforce basic endpoint sanity. The epCount restrictions may be relaxed
	// in the future; if so, this method is likely to need significant rework.
	if len(eps) != 2 {
		return nil, errors.Errorf("relation must have two endpoints")
	}
	if !eps[0].CanRelateTo(eps[1]) {
		return nil, errors.Errorf("endpoints do not relate")
	}

	// Check services are alive and do checks if one is remote.
	svc1, err := aliveService(st, eps[0].ServiceName)
	if err != nil {
		return nil, err
	}
	svc2, err := aliveService(st, eps[1].ServiceName)
	if err != nil {
		return nil, err
	}
	if svc1.IsRemote() && svc2.IsRemote() {
		return nil, errors.Errorf("cannot add relation between remote services %q and %q", eps[0].ServiceName, eps[1].ServiceName)
	}
	remoteRelation := svc1.IsRemote() || svc2.IsRemote()
	if remoteRelation && (eps[0].Scope != charm.ScopeGlobal || eps[1].Scope != charm.ScopeGlobal) {
		return nil, errors.Errorf("both endpoints must be globally scoped for remote relations")
	}

	// If either endpoint has container scope, so must the other; and the
	// services's series must also match, because they'll be deployed to
	// the same machines.
	matchSeries := true
	if eps[0].Scope == charm.ScopeContainer {
		eps[1].Scope = charm.ScopeContainer
	} else if eps[1].Scope == charm.ScopeContainer {
		eps[0].Scope = charm.ScopeContainer
	} else {
		matchSeries = false
	}
	// We only get a unique relation id once, to save on roundtrips. If it's
	// -1, we haven't got it yet (we don't get it at this stage, because we
	// still don't know whether it's sane to even attempt creation).
	id := -1
	// If a service's charm is upgraded while we're trying to add a relation,
	// we'll need to re-validate service sanity.
	var doc *relationDoc
	buildTxn := func(attempt int) ([]txn.Op, error) {
		// Perform initial relation sanity check.
		if exists, err := isNotDead(st, relationsC, key); err != nil {
			return nil, errors.Trace(err)
		} else if exists {
			return nil, errors.Errorf("relation already exists")
		}
		// Collect per-service operations, checking sanity as we go.
		var ops []txn.Op
		var subordinateCount int
		series := map[string]bool{}
		for _, ep := range eps {
			svc, err := aliveService(st, ep.ServiceName)
			if err != nil {
				return nil, err
			}
			if svc.IsRemote() {
				ops = append(ops, txn.Op{
					C:      remoteServicesC,
					Id:     st.docID(ep.ServiceName),
					Assert: bson.D{{"life", Alive}},
					Update: bson.D{{"$inc", bson.D{{"relationcount", 1}}}},
				})
			} else {
				localSvc := svc.(*Service)
				if localSvc.doc.Subordinate {
					if remoteRelation {
						return nil, errors.Errorf("cannot relate subordinate %q to remote service", localSvc.Name())
					}
					subordinateCount++
				}
				series[localSvc.doc.Series] = true
				ch, _, err := localSvc.Charm()
				if err != nil {
					return nil, errors.Trace(err)
				}
				if !ep.ImplementedBy(ch) {
					return nil, errors.Errorf("%q does not implement %q", ep.ServiceName, ep)
				}
				ops = append(ops, txn.Op{
					C:      servicesC,
					Id:     st.docID(ep.ServiceName),
					Assert: bson.D{{"life", Alive}, {"charmurl", ch.URL()}},
					Update: bson.D{{"$inc", bson.D{{"relationcount", 1}}}},
				})
			}
		}
		if matchSeries && len(series) != 1 {
			return nil, errors.Errorf("principal and subordinate services' series must match")
		}
		if eps[0].Scope == charm.ScopeContainer && subordinateCount < 1 {
			return nil, errors.Errorf("container scoped relation requires at least one subordinate service")
		}

		// Create a new unique id if that has not already been done, and add
		// an operation to create the relation document.
		if id == -1 {
			var err error
			if id, err = st.sequence("relation"); err != nil {
				return nil, errors.Trace(err)
			}
		}
		docID := st.docID(key)
		doc = &relationDoc{
			DocID:     docID,
			Key:       key,
			EnvUUID:   st.EnvironUUID(),
			Id:        id,
			Endpoints: eps,
			Life:      Alive,
		}
		ops = append(ops, txn.Op{
			C:      relationsC,
			Id:     docID,
			Assert: txn.DocMissing,
			Insert: doc,
		})
		return ops, nil
	}
	if err = st.run(buildTxn); err == nil {
		return &Relation{st, *doc}, nil
	}
	return nil, errors.Trace(err)
}

func aliveService(st *State, name string) (ServiceEntity, error) {
	svc1, err := serviceByName(st, name)
	if errors.IsNotFound(err) {
		return nil, errors.Errorf("service %q does not exist", name)
	} else if err != nil {
		return nil, errors.Trace(err)
	} else if svc1.Life() != Alive {
		return nil, errors.Errorf("service %q is not alive", name)
	}
	return svc1, err
}

// EndpointsRelation returns the existing relation with the given endpoints.
func (st *State) EndpointsRelation(endpoints ...Endpoint) (*Relation, error) {
	return st.KeyRelation(relationKey(endpoints))
}

// KeyRelation returns the existing relation with the given key (which can
// be derived unambiguously from the relation's endpoints).
func (st *State) KeyRelation(key string) (*Relation, error) {
	relations, closer := st.getCollection(relationsC)
	defer closer()

	doc := relationDoc{}
	err := relations.FindId(key).One(&doc)
	if err == mgo.ErrNotFound {
		return nil, errors.NotFoundf("relation %q", key)
	}
	if err != nil {
		return nil, errors.Annotatef(err, "cannot get relation %q", key)
	}
	return newRelation(st, &doc), nil
}

// Relation returns the existing relation with the given id.
func (st *State) Relation(id int) (*Relation, error) {
	relations, closer := st.getCollection(relationsC)
	defer closer()

	doc := relationDoc{}
	err := relations.Find(bson.D{{"id", id}}).One(&doc)
	if err == mgo.ErrNotFound {
		return nil, errors.NotFoundf("relation %d", id)
	}
	if err != nil {
		return nil, errors.Annotatef(err, "cannot get relation %d", id)
	}
	return newRelation(st, &doc), nil
}

// AllRelations returns all relations in the environment ordered by id.
func (st *State) AllRelations() (relations []*Relation, err error) {
	relationsCollection, closer := st.getCollection(relationsC)
	defer closer()

	docs := relationDocSlice{}
	err = relationsCollection.Find(nil).All(&docs)
	if err != nil {
		return nil, errors.Annotate(err, "cannot get all relations")
	}
	sort.Sort(docs)
	for _, v := range docs {
		relations = append(relations, newRelation(st, &v))
	}
	return
}

type relationDocSlice []relationDoc

func (rdc relationDocSlice) Len() int      { return len(rdc) }
func (rdc relationDocSlice) Swap(i, j int) { rdc[i], rdc[j] = rdc[j], rdc[i] }
func (rdc relationDocSlice) Less(i, j int) bool {
	return rdc[i].Id < rdc[j].Id
}

// Unit returns a unit by name.
func (st *State) Unit(name string) (*Unit, error) {
	if !names.IsValidUnit(name) {
		return nil, errors.Errorf("%q is not a valid unit name", name)
	}
	units, closer := st.getCollection(unitsC)
	defer closer()

	doc := unitDoc{}
	err := units.FindId(name).One(&doc)
	if err == mgo.ErrNotFound {
		return nil, errors.NotFoundf("unit %q", name)
	}
	if err != nil {
		return nil, errors.Annotatef(err, "cannot get unit %q", name)
	}
	return newUnit(st, &doc), nil
}

// UnitsFor returns the units placed in the given machine id.
func (st *State) UnitsFor(machineId string) ([]*Unit, error) {
	if !names.IsValidMachine(machineId) {
		return nil, errors.Errorf("%q is not a valid machine id", machineId)
	}
	m := &Machine{
		st: st,
		doc: machineDoc{
			Id: machineId,
		},
	}
	return m.Units()
}

// AssignUnit places the unit on a machine. Depending on the policy, and the
// state of the environment, this may lead to new instances being launched
// within the environment.
func (st *State) AssignUnit(u *Unit, policy AssignmentPolicy) (err error) {
	if !u.IsPrincipal() {
		return errors.Errorf("subordinate unit %q cannot be assigned directly to a machine", u)
	}
	defer errors.DeferredAnnotatef(&err, "cannot assign unit %q to machine", u)
	var m *Machine
	switch policy {
	case AssignLocal:
		m, err = st.Machine("0")
		if err != nil {
			return errors.Trace(err)
		}
		return u.AssignToMachine(m)
	case AssignClean:
		if _, err = u.AssignToCleanMachine(); err != noCleanMachines {
			return errors.Trace(err)
		}
		return u.AssignToNewMachineOrContainer()
	case AssignCleanEmpty:
		if _, err = u.AssignToCleanEmptyMachine(); err != noCleanMachines {
			return errors.Trace(err)
		}
		return u.AssignToNewMachineOrContainer()
	case AssignNew:
		return errors.Trace(u.AssignToNewMachine())
	}
	return errors.Errorf("unknown unit assignment policy: %q", policy)
}

// StartSync forces watchers to resynchronize their state with the
// database immediately. This will happen periodically automatically.
func (st *State) StartSync() {
	st.watcher.StartSync()
	st.pwatcher.Sync()
}

// SetAdminMongoPassword sets the administrative password
// to access the state. If the password is non-empty,
// all subsequent attempts to access the state must
// be authorized; otherwise no authorization is required.
func (st *State) SetAdminMongoPassword(password string) error {
	err := mongo.SetAdminMongoPassword(st.session, mongo.AdminUser, password)
	return errors.Trace(err)
}

type stateServersDoc struct {
	Id               string `bson:"_id"`
	EnvUUID          string `bson:"env-uuid"`
	MachineIds       []string
	VotingMachineIds []string
}

// StateServerInfo holds information about currently
// configured state server machines.
type StateServerInfo struct {
	// EnvironmentTag identifies the initial environment. Only the initial
	// environment is able to have machines that manage state. The initial
	// environment is the environment that is created when bootstrapping.
	EnvironmentTag names.EnvironTag

	// MachineIds holds the ids of all machines configured
	// to run a state server. It includes all the machine
	// ids in VotingMachineIds.
	MachineIds []string

	// VotingMachineIds holds the ids of all machines
	// configured to run a state server and to have a vote
	// in peer election.
	VotingMachineIds []string
}

// StateServerInfo returns information about
// the currently configured state server machines.
func (st *State) StateServerInfo() (*StateServerInfo, error) {
	session := st.session.Copy()
	defer session.Close()
	return readRawStateServerInfo(st.session)
}

// readRawStateServerInfo reads StateServerInfo direct from the supplied session,
// falling back to the bootstrap environment document to extract the UUID when
// required.
func readRawStateServerInfo(session *mgo.Session) (*StateServerInfo, error) {
	db := session.DB(jujuDB)
	stateServers := db.C(stateServersC)

	var doc stateServersDoc
	err := stateServers.Find(bson.D{{"_id", environGlobalKey}}).One(&doc)
	if err != nil {
		return nil, errors.Annotatef(err, "cannot get state servers document")
	}

	if doc.EnvUUID == "" {
		logger.Warningf("state servers info has no environment UUID so retrieving it from environment")

		// This only happens when migrating from 1.20 to 1.21 before
		// upgrade steps have been run. Without this hack environTag
		// on State ends up empty, breaking basic functionality needed
		// to run upgrade steps (a chicken-and-egg scenario).
		environments := db.C(environmentsC)

		var envDoc environmentDoc
		query := environments.Find(nil)
		count, err := query.Count()
		if err != nil {
			return nil, errors.Annotate(err, "cannot get environment document count")
		}
		if count != 1 {
			return nil, errors.New("expected just one environment to get UUID from")
		}
		if err := query.One(&envDoc); err != nil {
			return nil, errors.Annotate(err, "cannot load environment document")
		}
		doc.EnvUUID = envDoc.UUID
	}

	return &StateServerInfo{
		EnvironmentTag:   names.NewEnvironTag(doc.EnvUUID),
		MachineIds:       doc.MachineIds,
		VotingMachineIds: doc.VotingMachineIds,
	}, nil
}

const stateServingInfoKey = "stateServingInfo"

// StateServingInfo returns information for running a state server machine
func (st *State) StateServingInfo() (StateServingInfo, error) {
	stateServers, closer := st.getCollection(stateServersC)
	defer closer()

	var info StateServingInfo
	err := stateServers.Find(bson.D{{"_id", stateServingInfoKey}}).One(&info)
	if err != nil {
		return info, errors.Trace(err)
	}
	if info.StatePort == 0 {
		return StateServingInfo{}, errors.NotFoundf("state serving info")
	}
	return info, nil
}

// SetStateServingInfo stores information needed for running a state server
func (st *State) SetStateServingInfo(info StateServingInfo) error {
	if info.StatePort == 0 || info.APIPort == 0 ||
		info.Cert == "" || info.PrivateKey == "" {
		return errors.Errorf("incomplete state serving info set in state")
	}
	if info.CAPrivateKey == "" {
		// No CA certificate key means we can't generate new state server
		// certificates when needed to add to the certificate SANs.
		// Older Juju deployments discard the key because no one realised
		// the certificate was flawed, so at best we can log a warning
		// until an upgrade process is written.
		logger.Warningf("state serving info has no CA certificate key")
	}
	ops := []txn.Op{{
		C:      stateServersC,
		Id:     stateServingInfoKey,
		Update: bson.D{{"$set", info}},
	}}
	if err := st.runTransaction(ops); err != nil {
		return errors.Annotatef(err, "cannot set state serving info")
	}
	return nil
}

// SetSystemIdentity sets the system identity value in the database
// if and only iff it is empty.
func SetSystemIdentity(st *State, identity string) error {
	ops := []txn.Op{{
		C:      stateServersC,
		Id:     stateServingInfoKey,
		Assert: bson.D{{"systemidentity", ""}},
		Update: bson.D{{"$set", bson.D{{"systemidentity", identity}}}},
	}}

	if err := st.runTransaction(ops); err != nil {
		return errors.Trace(err)
	}
	return nil
}

var tagPrefix = map[byte]string{
	'm': names.MachineTagKind + "-",
	's': names.ServiceTagKind + "-",
	'u': names.UnitTagKind + "-",
	'e': names.EnvironTagKind + "-",
	'r': names.RelationTagKind + "-",
	'n': names.NetworkTagKind + "-",
}

func tagForGlobalKey(key string) (string, bool) {
	if len(key) < 3 || key[1] != '#' {
		return "", false
	}
	p, ok := tagPrefix[key[0]]
	if !ok {
		return "", false
	}
	return p + key[2:], true
}<|MERGE_RESOLUTION|>--- conflicted
+++ resolved
@@ -1092,12 +1092,11 @@
 	return ops, nil
 }
 
-<<<<<<< HEAD
 var (
 	errSameNameRemoteServiceExists = errors.Errorf("remote service with same name already exists")
 	errLocalServiceExists          = errors.Errorf("service already exists")
 )
-=======
+
 type AddServiceArgs struct {
 	Name        string
 	Owner       string
@@ -1109,7 +1108,6 @@
 	Placement   []*instance.Placement
 	Constraints constraints.Value
 }
->>>>>>> b5cda73e
 
 // AddService creates a new service, running the supplied charm, with the
 // supplied name (which must be unique). If the charm defines peer relations,
@@ -1127,14 +1125,6 @@
 	if args.Charm == nil {
 		return nil, errors.Errorf("charm is nil")
 	}
-<<<<<<< HEAD
-=======
-	if exists, err := isNotDead(st, servicesC, args.Name); err != nil {
-		return nil, errors.Trace(err)
-	} else if exists {
-		return nil, errors.Errorf("service already exists")
-	}
->>>>>>> b5cda73e
 	env, err := st.Environment()
 	if err != nil {
 		return nil, errors.Trace(err)
@@ -1183,7 +1173,6 @@
 		Life:          Alive,
 		OwnerTag:      args.Owner,
 	}
-
 	svc := newService(st, svcDoc)
 
 	statusDoc := statusDoc{
@@ -1200,7 +1189,6 @@
 		NeverSet: true,
 	}
 
-<<<<<<< HEAD
 	buildTxn := func(attempt int) ([]txn.Op, error) {
 		// If we've tried once already and failed, check that
 		// environment may have been destroyed.
@@ -1209,13 +1197,13 @@
 				return nil, errors.Trace(err)
 			}
 			// Ensure a local service with the same name doesn't exist.
-			if exists, err := isNotDead(st, servicesC, name); err != nil {
+			if exists, err := isNotDead(st, servicesC, args.Name); err != nil {
 				return nil, errors.Trace(err)
 			} else if exists {
 				return nil, errLocalServiceExists
 			}
 			// Ensure a remote service with the same name doesn't exist.
-			if remoteExists, err := isNotDead(st, remoteServicesC, name); err != nil {
+			if remoteExists, err := isNotDead(st, remoteServicesC, args.Name); err != nil {
 				return nil, errors.Trace(err)
 			} else if remoteExists {
 				return nil, errSameNameRemoteServiceExists
@@ -1228,8 +1216,8 @@
 			// Once we can add networks independently of machine
 			// provisioning, we should check the given networks are valid
 			// and known before setting them.
-			createRequestedNetworksOp(st, svc.globalKey(), networks),
-			createStorageConstraintsOp(svc.globalKey(), storage),
+			createRequestedNetworksOp(st, svc.globalKey(), args.Networks),
+			createStorageConstraintsOp(svc.globalKey(), args.Storage),
 			createSettingsOp(svc.settingsKey(), nil),
 			addLeadershipSettingsOp(svc.Tag().Id()),
 			createStatusOp(st, svc.globalKey(), statusDoc),
@@ -1252,61 +1240,13 @@
 			},
 		}
 		// Collect peer relation addition operations.
-		peerOps, err := st.addPeerRelationsOps(name, peers)
+		peerOps, err := st.addPeerRelationsOps(args.Name, peers)
 		if err != nil {
 			return nil, errors.Trace(err)
 		}
 		ops = append(ops, peerOps...)
 		return ops, nil
 	}
-=======
-	ops := []txn.Op{
-		env.assertAliveOp(),
-		createConstraintsOp(st, svc.globalKey(), args.Constraints),
-		// TODO(dimitern) 2014-04-04 bug #1302498
-		// Once we can add networks independently of machine
-		// provisioning, we should check the given networks are valid
-		// and known before setting them.
-		createRequestedNetworksOp(st, svc.globalKey(), args.Networks),
-		createStorageConstraintsOp(svc.globalKey(), args.Storage),
-		createSettingsOp(svc.settingsKey(), map[string]interface{}(args.Settings)),
-		addLeadershipSettingsOp(svc.Tag().Id()),
-		createStatusOp(st, svc.globalKey(), statusDoc),
-		{
-			C:      settingsrefsC,
-			Id:     st.docID(svc.settingsKey()),
-			Assert: txn.DocMissing,
-			Insert: settingsRefsDoc{
-				RefCount: 1,
-				EnvUUID:  st.EnvironUUID()},
-		}, {
-			C:      servicesC,
-			Id:     serviceID,
-			Assert: txn.DocMissing,
-			Insert: svcDoc,
-		},
-	}
-
-	// Collect peer relation addition operations.
-	peerOps, err := st.addPeerRelationsOps(args.Name, peers)
-	if err != nil {
-		return nil, errors.Trace(err)
-	}
-	ops = append(ops, peerOps...)
-
-	for x := 0; x < args.NumUnits; x++ {
-		unit, unitOps, err := svc.addServiceUnitOps("", nil, args.Constraints)
-		if err != nil {
-			return nil, errors.Trace(err)
-		}
-		ops = append(ops, unitOps...)
-		placement := instance.Placement{}
-		if x < len(args.Placement) {
-			placement = *args.Placement[x]
-		}
-		ops = append(ops, assignUnitOps(st, unit, placement)...)
-	}
->>>>>>> b5cda73e
 	// At the last moment before inserting the service, prime status history.
 	probablyUpdateStatusHistory(st, svc.globalKey(), statusDoc)
 
