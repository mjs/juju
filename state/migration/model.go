// Copyright 2015 Canonical Ltd.
// Licensed under the AGPLv3, see LICENCE file for details.

package migration

import (
	"sort"

	"github.com/juju/errors"
<<<<<<< HEAD
	"github.com/juju/names"
	"github.com/juju/schema"
=======
	"github.com/juju/loggo"
	"github.com/juju/names"
	"github.com/juju/schema"
	"gopkg.in/yaml.v2"
>>>>>>> 59359708

	"github.com/juju/juju/version"
)

var logger = loggo.GetLogger("juju.state.migration")

// ModelArgs represent the bare minimum information that is needed
// to represent a model.
type ModelArgs struct {
	Owner              names.UserTag
	Config             map[string]interface{}
	LatestToolsVersion version.Number
}

<<<<<<< HEAD
func NewDescription(args ModelArgs) Description {
	return &description{
		version: 1,
		model: &model{
			Version:             1,
			Owner_:              args.Owner.Canonical(),
			Config_:             args.Config,
			LatestToolsVersion_: args.LatestToolsVersion,
			Users_: users{
				Version: 1,
			},
=======
// NewModel returns a Model based on the args specified.
func NewModel(args ModelArgs) Model {
	return &model{
		Version:             1,
		Owner_:              args.Owner.Canonical(),
		Config_:             args.Config,
		LatestToolsVersion_: args.LatestToolsVersion,
		Users_: users{
			Version: 1,
		},
		Machines_: machines{
			Version: 1,
>>>>>>> 59359708
		},
	}
}

// DeserializeModel constructs a Model from a serialized
// YAML byte stream. The normal use for this is to construct
// the Model representation after getting the byte stream from
// an API connection or read from a file.
func DeserializeModel(bytes []byte) (Model, error) {
	var source map[string]interface{}
	err := yaml.Unmarshal(bytes, &source)
	if err != nil {
		return nil, errors.Trace(err)
	}

	model, err := importModel(source)
	if err != nil {
		return nil, errors.Trace(err)
	}
	return model, nil
}

type model struct {
	Version int `yaml:"version"`

	Owner_  string                 `yaml:"owner"`
	Config_ map[string]interface{} `yaml:"config"`

	LatestToolsVersion_ version.Number `yaml:"latest-tools,omitempty"`

	Users_    users    `yaml:"users"`
	Machines_ machines `yaml:"machines"`

	// TODO: add extra entities, but initially focus on Machines.
	// Services, and through them, Units
	// Relations
	// Spaces
	// Storage

}

func (m *model) Tag() names.EnvironTag {
	// Here we make the assumption that the environment UUID is set
	// correctly in the Config.
	value := m.Config_["uuid"]
	// Explicitly ignore the 'ok' aspect of the cast. If we don't have it
	// and it is wrong, we panic. Here we fully expect it to exist, but
	// paranoia says 'never panic', so worst case is we have an empty string.
	uuid, _ := value.(string)
	return names.NewEnvironTag(uuid)
}

func (m *model) Owner() names.UserTag {
	return names.NewUserTag(m.Owner_)
}

func (m *model) Config() map[string]interface{} {
	// TODO: consider returning a deep copy.
	return m.Config_
}

func (m *model) LatestToolsVersion() version.Number {
	return m.LatestToolsVersion_
}

// Implement length-based sort with ByLen type.
type ByName []User

func (a ByName) Len() int           { return len(a) }
func (a ByName) Less(i, j int) bool { return a[i].Name().Canonical() < a[j].Name().Canonical() }
func (a ByName) Swap(i, j int)      { a[i], a[j] = a[j], a[i] }

func (m *model) Users() []User {
	var result []User
	for _, user := range m.Users_.Users_ {
		result = append(result, user)
	}
	sort.Sort(ByName(result))
	return result
}

func (m *model) AddUser(args UserArgs) {
	m.Users_.Users_ = append(m.Users_.Users_, newUser(args))
}

func (m *model) setUsers(userList []*user) {
	m.Users_ = users{
		Version: 1,
		Users_:  userList,
	}
}

func (m *model) Machines() []Machine {
	var result []Machine
	for _, machine := range m.Machines_.Machines_ {
		result = append(result, machine)
	}
	return result
}

func (m *model) AddMachine(args MachineArgs) Machine {
	machine := newMachine(args)
	m.Machines_.Machines_ = append(m.Machines_.Machines_, machine)
	return machine
}

func (m *model) setMachines(machineList []*machine) {
	m.Machines_ = machines{
		Version:   1,
		Machines_: machineList,
	}
}

<<<<<<< HEAD
// importModel constructs a new Model from a map that in normal usage situations
// will be the result of interpreting a large YAML document.
//
// This method is a package internal serialisation method.
func importModel(source map[string]interface{}) (*model, error) {
	version, err := getVersion(source)
	if err != nil {
		return nil, errors.Trace(err)
	}

	importFunc, ok := modelDeserializationFuncs[version]
	if !ok {
		return nil, errors.NotValidf("version %d", version)
	}

	return importFunc(source)
}

type modelDeserializationFunc func(map[string]interface{}) (*model, error)

var modelDeserializationFuncs = map[int]modelDeserializationFunc{
	1: importModelV1,
}

=======
func (m *model) Validate() error {
	for _, machine := range m.Machines_.Machines_ {
		if err := machine.Validate(); err != nil {
			return errors.Trace(err)
		}
	}
	return nil
}

// importModel constructs a new Model from a map that in normal usage situations
// will be the result of interpreting a large YAML document.
//
// This method is a package internal serialisation method.
func importModel(source map[string]interface{}) (*model, error) {
	version, err := getVersion(source)
	if err != nil {
		return nil, errors.Trace(err)
	}

	importFunc, ok := modelDeserializationFuncs[version]
	if !ok {
		return nil, errors.NotValidf("version %d", version)
	}

	return importFunc(source)
}

type modelDeserializationFunc func(map[string]interface{}) (*model, error)

var modelDeserializationFuncs = map[int]modelDeserializationFunc{
	1: importModelV1,
}

>>>>>>> 59359708
func importModelV1(source map[string]interface{}) (*model, error) {
	result := &model{Version: 1}

	fields := schema.Fields{
		"owner":        schema.String(),
		"config":       schema.StringMap(schema.Any()),
		"latest-tools": schema.String(),
		"users":        schema.StringMap(schema.Any()),
		"machines":     schema.StringMap(schema.Any()),
	}
	// Some values don't have to be there.
	defaults := schema.Defaults{
		"latest-tools": schema.Omit,
	}
	checker := schema.FieldMap(fields, defaults)

	coerced, err := checker.Coerce(source, nil)
	if err != nil {
		return nil, errors.Annotatef(err, "model v1 schema check failed")
	}
	valid := coerced.(map[string]interface{})
	// From here we know that the map returned from the schema coercion
	// contains fields of the right type.

	result.Owner_ = valid["owner"].(string)
	result.Config_ = valid["config"].(map[string]interface{})

	if availableTools, ok := valid["latest-tools"]; ok {
		num, err := version.Parse(availableTools.(string))
		if err != nil {
			return nil, errors.Trace(err)
		}
		result.LatestToolsVersion_ = num
	}

	userMap := valid["users"].(map[string]interface{})
	users, err := importUsers(userMap)
	if err != nil {
		return nil, errors.Annotatef(err, "users")
	}
	result.setUsers(users)

	machineMap := valid["machines"].(map[string]interface{})
	machines, err := importMachines(machineMap)
	if err != nil {
		return nil, errors.Annotatef(err, "machines")
	}
	result.setMachines(machines)

	return result, nil
}<|MERGE_RESOLUTION|>--- conflicted
+++ resolved
@@ -7,15 +7,10 @@
 	"sort"
 
 	"github.com/juju/errors"
-<<<<<<< HEAD
-	"github.com/juju/names"
-	"github.com/juju/schema"
-=======
 	"github.com/juju/loggo"
 	"github.com/juju/names"
 	"github.com/juju/schema"
 	"gopkg.in/yaml.v2"
->>>>>>> 59359708
 
 	"github.com/juju/juju/version"
 )
@@ -30,19 +25,6 @@
 	LatestToolsVersion version.Number
 }
 
-<<<<<<< HEAD
-func NewDescription(args ModelArgs) Description {
-	return &description{
-		version: 1,
-		model: &model{
-			Version:             1,
-			Owner_:              args.Owner.Canonical(),
-			Config_:             args.Config,
-			LatestToolsVersion_: args.LatestToolsVersion,
-			Users_: users{
-				Version: 1,
-			},
-=======
 // NewModel returns a Model based on the args specified.
 func NewModel(args ModelArgs) Model {
 	return &model{
@@ -55,7 +37,6 @@
 		},
 		Machines_: machines{
 			Version: 1,
->>>>>>> 59359708
 		},
 	}
 }
@@ -169,7 +150,15 @@
 	}
 }
 
-<<<<<<< HEAD
+func (m *model) Validate() error {
+	for _, machine := range m.Machines_.Machines_ {
+		if err := machine.Validate(); err != nil {
+			return errors.Trace(err)
+		}
+	}
+	return nil
+}
+
 // importModel constructs a new Model from a map that in normal usage situations
 // will be the result of interpreting a large YAML document.
 //
@@ -194,41 +183,6 @@
 	1: importModelV1,
 }
 
-=======
-func (m *model) Validate() error {
-	for _, machine := range m.Machines_.Machines_ {
-		if err := machine.Validate(); err != nil {
-			return errors.Trace(err)
-		}
-	}
-	return nil
-}
-
-// importModel constructs a new Model from a map that in normal usage situations
-// will be the result of interpreting a large YAML document.
-//
-// This method is a package internal serialisation method.
-func importModel(source map[string]interface{}) (*model, error) {
-	version, err := getVersion(source)
-	if err != nil {
-		return nil, errors.Trace(err)
-	}
-
-	importFunc, ok := modelDeserializationFuncs[version]
-	if !ok {
-		return nil, errors.NotValidf("version %d", version)
-	}
-
-	return importFunc(source)
-}
-
-type modelDeserializationFunc func(map[string]interface{}) (*model, error)
-
-var modelDeserializationFuncs = map[int]modelDeserializationFunc{
-	1: importModelV1,
-}
-
->>>>>>> 59359708
 func importModelV1(source map[string]interface{}) (*model, error) {
 	result := &model{Version: 1}
 
