// Copyright 2013 Canonical Ltd.
// Licensed under the AGPLv3, see LICENCE file for details.

package state

import (
	"reflect"
	"strings"
	"time"

	"github.com/juju/errors"
	"gopkg.in/juju/names.v2"
	"gopkg.in/mgo.v2"

	"github.com/juju/juju/network"
	"github.com/juju/juju/state/multiwatcher"
	"github.com/juju/juju/state/watcher"
	"github.com/juju/juju/state/workers"
	"github.com/juju/juju/status"
)

// allWatcherStateBacking implements Backing by fetching entities for
// a single model from the State.
type allWatcherStateBacking struct {
	st               *State
	watcher          workers.TxnLogWatcher
	collectionByName map[string]allWatcherStateCollection
}

// allModelWatcherStateBacking implements Backing by fetching entities
// for all models from the State.
type allModelWatcherStateBacking struct {
	st               *State
	watcher          workers.TxnLogWatcher
	stPool           *StatePool
	collectionByName map[string]allWatcherStateCollection
}

// allWatcherStateCollection holds information about a
// collection watched by an allWatcher and the
// type of value we use to store entity information
// for that collection.
type allWatcherStateCollection struct {
	// name stores the name of the collection.
	name string

	// docType stores the type of document
	// that we use for this collection.
	docType reflect.Type

	// subsidiary is true if the collection is used only
	// to modify a primary entity.
	subsidiary bool
}

// makeAllWatcherCollectionInfo returns a name indexed map of
// allWatcherStateCollection instances for the collections specified.
func makeAllWatcherCollectionInfo(collNames ...string) map[string]allWatcherStateCollection {
	seenTypes := make(map[reflect.Type]struct{})
	collectionByName := make(map[string]allWatcherStateCollection)

	for _, collName := range collNames {
		collection := allWatcherStateCollection{name: collName}
		switch collName {
		case modelsC:
			collection.docType = reflect.TypeOf(backingModel{})
		case machinesC:
			collection.docType = reflect.TypeOf(backingMachine{})
		case unitsC:
			collection.docType = reflect.TypeOf(backingUnit{})
		case applicationsC:
			collection.docType = reflect.TypeOf(backingApplication{})
		case actionsC:
			collection.docType = reflect.TypeOf(backingAction{})
		case relationsC:
			collection.docType = reflect.TypeOf(backingRelation{})
		case annotationsC:
			collection.docType = reflect.TypeOf(backingAnnotation{})
		case blocksC:
			collection.docType = reflect.TypeOf(backingBlock{})
		case statusesC:
			collection.docType = reflect.TypeOf(backingStatus{})
			collection.subsidiary = true
		case constraintsC:
			collection.docType = reflect.TypeOf(backingConstraints{})
			collection.subsidiary = true
		case settingsC:
			collection.docType = reflect.TypeOf(backingSettings{})
			collection.subsidiary = true
		case openedPortsC:
			collection.docType = reflect.TypeOf(backingOpenedPorts{})
			collection.subsidiary = true
		default:
			panic(errors.Errorf("unknown collection %q", collName))
		}

		docType := collection.docType
		if _, ok := seenTypes[docType]; ok {
			panic(errors.Errorf("duplicate collection type %s", docType))
		}
		seenTypes[docType] = struct{}{}

		if _, ok := collectionByName[collName]; ok {
			panic(errors.Errorf("duplicate collection name %q", collName))
		}
		collectionByName[collName] = collection
	}

	return collectionByName
}

type backingModel modelDoc

func (e *backingModel) updated(st *State, store *multiwatcherStore, id string) error {
	store.Update(&multiwatcher.ModelInfo{
		ModelUUID:  e.UUID,
		Name:       e.Name,
		Life:       multiwatcher.Life(e.Life.String()),
		Owner:      e.Owner,
		ServerUUID: e.ServerUUID,
	})
	return nil
}

func (e *backingModel) removed(store *multiwatcherStore, modelUUID, _ string, _ *State) error {
	store.Remove(multiwatcher.EntityId{
		Kind:      "model",
		ModelUUID: modelUUID,
		Id:        modelUUID,
	})
	return nil
}

func (e *backingModel) mongoId() string {
	return e.UUID
}

type backingMachine machineDoc

func (m *backingMachine) updated(st *State, store *multiwatcherStore, id string) error {
	info := &multiwatcher.MachineInfo{
		ModelUUID:                st.ModelUUID(),
		Id:                       m.Id,
		Life:                     multiwatcher.Life(m.Life.String()),
		Series:                   m.Series,
		Jobs:                     paramsJobsFromJobs(m.Jobs),
		Addresses:                network.MergedAddresses(networkAddresses(m.MachineAddresses), networkAddresses(m.Addresses)),
		SupportedContainers:      m.SupportedContainers,
		SupportedContainersKnown: m.SupportedContainersKnown,
		HasVote:                  m.HasVote,
		WantsVote:                wantsVote(m.Jobs, m.NoVote),
	}

	oldInfo := store.Get(info.EntityId())
	if oldInfo == nil {
		// We're adding the entry for the first time,
		// so fetch the associated machine status.
		entity, err := st.FindEntity(names.NewMachineTag(m.Id))
		if err != nil {
			return errors.Annotatef(err, "retrieving machine %q", m.Id)
		}
		machine, ok := entity.(status.StatusGetter)
		if !ok {
			return errors.Errorf("the given entity does not support Status %v", entity)
		}
		jujuStatus, err := machine.Status()
		if err != nil {
			return errors.Annotatef(err, "retrieving juju status for machine %q", m.Id)
		}
		info.JujuStatus = multiwatcher.NewStatusInfo(jujuStatus, err)

		inst := machine.(status.InstanceStatusGetter)
		if !ok {
			return errors.Errorf("the given entity does not support InstanceStatus %v", entity)
		}

		machineStatus, err := inst.InstanceStatus()
		if err != nil {
			return errors.Annotatef(err, "retrieving instance status for machine %q", m.Id)
		}
		info.MachineStatus = multiwatcher.NewStatusInfo(machineStatus, err)
	} else {
		// The entry already exists, so preserve the current status and
		// instance data.
		oldInfo := oldInfo.(*multiwatcher.MachineInfo)
		info.JujuStatus = oldInfo.JujuStatus
		info.MachineStatus = oldInfo.MachineStatus
		info.InstanceId = oldInfo.InstanceId
		info.HardwareCharacteristics = oldInfo.HardwareCharacteristics
	}
	// If the machine is been provisioned, fetch the instance id as required,
	// and set instance id and hardware characteristics.
	if m.Nonce != "" && info.InstanceId == "" {
		instanceData, err := getInstanceData(st, m.Id)
		if err == nil {
			info.InstanceId = string(instanceData.InstanceId)
			info.HardwareCharacteristics = hardwareCharacteristics(instanceData)
		} else if !errors.IsNotFound(err) {
			return err
		}
	}
	store.Update(info)
	return nil
}

func (m *backingMachine) removed(store *multiwatcherStore, modelUUID, id string, _ *State) error {
	store.Remove(multiwatcher.EntityId{
		Kind:      "machine",
		ModelUUID: modelUUID,
		Id:        id,
	})
	return nil
}

func (m *backingMachine) mongoId() string {
	return m.DocID
}

type backingUnit unitDoc

func getUnitPortRangesAndPorts(st *State, unitName string) ([]network.PortRange, []network.Port, error) {
	// Get opened port ranges for the unit and convert them to ports,
	// as older clients/servers do not know about ranges). See bug
	// http://pad.lv/1418344 for more info.
	unit, err := st.Unit(unitName)
	if errors.IsNotFound(err) {
		// Empty slices ensure backwards compatibility with older clients.
		// See Bug #1425435.
		return []network.PortRange{}, []network.Port{}, nil
	} else if err != nil {
		return nil, nil, errors.Annotatef(err, "failed to get unit %q", unitName)
	}
	portRanges, err := unit.OpenedPorts()
	// Since the port ranges are associated with the unit's machine,
	// we need to check for NotAssignedError.
	if errors.IsNotAssigned(err) {
		// Not assigned, so there won't be any ports opened.
		// Empty slices ensure backwards compatibility with older clients.
		// See Bug #1425435.
		return []network.PortRange{}, []network.Port{}, nil
	} else if err != nil {
		return nil, nil, errors.Annotate(err, "failed to get unit port ranges")
	}
	// For backward compatibility, if there are no ports opened, return an
	// empty slice rather than a nil slice. Use a len(portRanges) capacity to
	// avoid unnecessary allocations, since most of the times only specific
	// ports are opened by charms.
	compatiblePorts := make([]network.Port, 0, len(portRanges))
	for _, portRange := range portRanges {
		for j := portRange.FromPort; j <= portRange.ToPort; j++ {
			compatiblePorts = append(compatiblePorts, network.Port{
				Number:   j,
				Protocol: portRange.Protocol,
			})
		}
	}
	return portRanges, compatiblePorts, nil
}

func unitAndAgentStatus(st *State, name string) (unitStatus, agentStatus *status.StatusInfo, err error) {
	unit, err := st.Unit(name)
	if err != nil {
		return nil, nil, errors.Trace(err)
	}
	unitStatusResult, err := unit.Status()
	if err != nil {
		return nil, nil, errors.Trace(err)
	}
	agentStatusResult, err := unit.AgentStatus()
	if err != nil {
		return nil, nil, errors.Trace(err)
	}
	return &unitStatusResult, &agentStatusResult, nil
}

func (u *backingUnit) updated(st *State, store *multiwatcherStore, id string) error {
	info := &multiwatcher.UnitInfo{
		ModelUUID:   st.ModelUUID(),
		Name:        u.Name,
		Application: u.Application,
		Series:      u.Series,
		MachineId:   u.MachineId,
		Subordinate: u.Principal != "",
	}
	if u.CharmURL != nil {
		info.CharmURL = u.CharmURL.String()
	}
	oldInfo := store.Get(info.EntityId())
	if oldInfo == nil {
		logger.Debugf("new unit %q added to backing state", u.Name)
		// We're adding the entry for the first time,
		// so fetch the associated unit status and opened ports.
		unitStatus, agentStatus, err := unitAndAgentStatus(st, u.Name)
		if err != nil {
			return errors.Annotatef(err, "reading unit and agent status for %q", u.Name)
		}
		// Unit and workload status.
		info.WorkloadStatus = multiwatcher.StatusInfo{
			Current: status.Status(unitStatus.Status),
			Message: unitStatus.Message,
			Data:    normaliseStatusData(unitStatus.Data),
			Since:   unitStatus.Since,
		}
		if u.Tools != nil {
			info.JujuStatus.Version = u.Tools.Version.Number.String()
		}
		info.JujuStatus = multiwatcher.StatusInfo{
			Current: status.Status(agentStatus.Status),
			Message: agentStatus.Message,
			Data:    normaliseStatusData(agentStatus.Data),
			Since:   agentStatus.Since,
		}

		portRanges, compatiblePorts, err := getUnitPortRangesAndPorts(st, u.Name)
		if err != nil {
			return errors.Trace(err)
		}
		info.PortRanges = portRanges
		info.Ports = compatiblePorts

	} else {
		// The entry already exists, so preserve the current status and ports.
		oldInfo := oldInfo.(*multiwatcher.UnitInfo)
		// Unit and workload status.
		info.JujuStatus = oldInfo.JujuStatus
		info.WorkloadStatus = oldInfo.WorkloadStatus
		info.Ports = oldInfo.Ports
		info.PortRanges = oldInfo.PortRanges
	}
	publicAddress, privateAddress, err := getUnitAddresses(st, u.Name)
	if err != nil {
		return err
	}
	info.PublicAddress = publicAddress
	info.PrivateAddress = privateAddress
	store.Update(info)
	return nil
}

// getUnitAddresses returns the public and private addresses on a given unit.
// As of 1.18, the addresses are stored on the assigned machine but we retain
// this approach for backwards compatibility.
func getUnitAddresses(st *State, unitName string) (string, string, error) {
	u, err := st.Unit(unitName)
	if errors.IsNotFound(err) {
		// Not found, so there won't be any addresses.
		return "", "", nil
	} else if err != nil {
		return "", "", err
	}
	publicAddress, err := u.PublicAddress()
	if err != nil {
		logger.Errorf("getting a public address for unit %q failed: %q", u.Name(), err)
	}
	privateAddress, err := u.PrivateAddress()
	if err != nil {
		logger.Errorf("getting a private address for unit %q failed: %q", u.Name(), err)
	}
	return publicAddress.Value, privateAddress.Value, nil
}

func (u *backingUnit) removed(store *multiwatcherStore, modelUUID, id string, _ *State) error {
	store.Remove(multiwatcher.EntityId{
		Kind:      "unit",
		ModelUUID: modelUUID,
		Id:        id,
	})
	return nil
}

func (u *backingUnit) mongoId() string {
	return u.DocID
}

type backingApplication applicationDoc

func (svc *backingApplication) updated(st *State, store *multiwatcherStore, id string) error {
	if svc.CharmURL == nil {
		return errors.Errorf("charm url is nil")
	}
	env, err := st.Model()
	if err != nil {
		return errors.Trace(err)
	}
	info := &multiwatcher.ApplicationInfo{
		ModelUUID:   st.ModelUUID(),
		Name:        svc.Name,
		Exposed:     svc.Exposed,
		CharmURL:    svc.CharmURL.String(),
		OwnerTag:    svc.fixOwnerTag(env),
		Life:        multiwatcher.Life(svc.Life.String()),
		MinUnits:    svc.MinUnits,
		Subordinate: svc.Subordinate,
	}
	oldInfo := store.Get(info.EntityId())
	needConfig := false
	if oldInfo == nil {
		logger.Debugf("new application %q added to backing state", svc.Name)
		key := applicationGlobalKey(svc.Name)
		// We're adding the entry for the first time,
		// so fetch the associated child documents.
		c, err := readConstraints(st, key)
		if err != nil {
			return errors.Trace(err)
		}
		info.Constraints = c
		needConfig = true
		// Fetch the status.
		application, err := st.Application(svc.Name)
		if err != nil {
			return errors.Trace(err)
		}
		applicationStatus, err := application.Status()
		if err != nil {
			return errors.Annotatef(err, "reading application status for key %s", key)
		}
		if err == nil {
			info.Status = multiwatcher.StatusInfo{
				Current: applicationStatus.Status,
				Message: applicationStatus.Message,
				Data:    normaliseStatusData(applicationStatus.Data),
				Since:   applicationStatus.Since,
			}
		} else {
			// TODO(wallyworld) - bug http://pad.lv/1451283
			// return an error here once we figure out what's happening
			// Not sure how status can even return NotFound as it is created
			// with the application initially. For now, we'll log the error as per
			// the above and return Unknown.
			// TODO(fwereade): 2016-03-17 lp:1558657
			now := time.Now()
			info.Status = multiwatcher.StatusInfo{
				Current: status.StatusUnknown,
				Since:   &now,
				Data:    normaliseStatusData(nil),
			}
		}
	} else {
		// The entry already exists, so preserve the current status.
		oldInfo := oldInfo.(*multiwatcher.ApplicationInfo)
		info.Constraints = oldInfo.Constraints
		if info.CharmURL == oldInfo.CharmURL {
			// The charm URL remains the same - we can continue to
			// use the same config settings.
			info.Config = oldInfo.Config
		} else {
			// The charm URL has changed - we need to fetch the
			// settings from the new charm's settings doc.
			needConfig = true
		}
	}
	if needConfig {
<<<<<<< HEAD
		doc, err := readSettingsDoc(st, settingsC, serviceSettingsKey(svc.Name, svc.CharmURL))
=======
		doc, err := readSettingsDoc(st, applicationSettingsKey(svc.Name, svc.CharmURL))
>>>>>>> e7537853
		if err != nil {
			return errors.Trace(err)
		}
		info.Config = doc.Settings
	}
	store.Update(info)
	return nil
}

func (svc *backingApplication) removed(store *multiwatcherStore, modelUUID, id string, _ *State) error {
	store.Remove(multiwatcher.EntityId{
		Kind:      "application",
		ModelUUID: modelUUID,
		Id:        id,
	})
	return nil
}

// SCHEMACHANGE
// TODO(mattyw) remove when schema upgrades are possible
func (svc *backingApplication) fixOwnerTag(env *Model) string {
	if svc.OwnerTag != "" {
		return svc.OwnerTag
	}
	return env.Owner().String()
}

func (svc *backingApplication) mongoId() string {
	return svc.DocID
}

type backingAction actionDoc

func (a *backingAction) mongoId() string {
	return a.DocId
}

func (a *backingAction) removed(store *multiwatcherStore, modelUUID, id string, _ *State) error {
	store.Remove(multiwatcher.EntityId{
		Kind:      "action",
		ModelUUID: modelUUID,
		Id:        id,
	})
	return nil
}

func (a *backingAction) updated(st *State, store *multiwatcherStore, id string) error {
	info := &multiwatcher.ActionInfo{
		ModelUUID:  st.ModelUUID(),
		Id:         id,
		Receiver:   a.Receiver,
		Name:       a.Name,
		Parameters: a.Parameters,
		Status:     string(a.Status),
		Message:    a.Message,
		Results:    a.Results,
		Enqueued:   a.Enqueued,
		Started:    a.Started,
		Completed:  a.Completed,
	}
	store.Update(info)
	return nil
}

type backingRelation relationDoc

func (r *backingRelation) updated(st *State, store *multiwatcherStore, id string) error {
	eps := make([]multiwatcher.Endpoint, len(r.Endpoints))
	for i, ep := range r.Endpoints {
		eps[i] = multiwatcher.Endpoint{
			ApplicationName: ep.ApplicationName,
			Relation:        ep.Relation,
		}
	}
	info := &multiwatcher.RelationInfo{
		ModelUUID: st.ModelUUID(),
		Key:       r.Key,
		Id:        r.Id,
		Endpoints: eps,
	}
	store.Update(info)
	return nil
}

func (r *backingRelation) removed(store *multiwatcherStore, modelUUID, id string, _ *State) error {
	store.Remove(multiwatcher.EntityId{
		Kind:      "relation",
		ModelUUID: modelUUID,
		Id:        id,
	})
	return nil
}

func (r *backingRelation) mongoId() string {
	return r.DocID
}

type backingAnnotation annotatorDoc

func (a *backingAnnotation) updated(st *State, store *multiwatcherStore, id string) error {
	info := &multiwatcher.AnnotationInfo{
		ModelUUID:   st.ModelUUID(),
		Tag:         a.Tag,
		Annotations: a.Annotations,
	}
	store.Update(info)
	return nil
}

func (a *backingAnnotation) removed(store *multiwatcherStore, modelUUID, id string, _ *State) error {
	tag, ok := tagForGlobalKey(id)
	if !ok {
		return errors.Errorf("could not parse global key: %q", id)
	}
	store.Remove(multiwatcher.EntityId{
		Kind:      "annotation",
		ModelUUID: modelUUID,
		Id:        tag,
	})
	return nil
}

func (a *backingAnnotation) mongoId() string {
	return a.GlobalKey
}

type backingBlock blockDoc

func (a *backingBlock) updated(st *State, store *multiwatcherStore, id string) error {
	info := &multiwatcher.BlockInfo{
		ModelUUID: st.ModelUUID(),
		Id:        id,
		Tag:       a.Tag,
		Type:      a.Type.ToParams(),
		Message:   a.Message,
	}
	store.Update(info)
	return nil
}

func (a *backingBlock) removed(store *multiwatcherStore, modelUUID, id string, _ *State) error {
	store.Remove(multiwatcher.EntityId{
		Kind:      "block",
		ModelUUID: modelUUID,
		Id:        id,
	})
	return nil
}

func (a *backingBlock) mongoId() string {
	return a.DocID
}

type backingStatus statusDoc

func (s *backingStatus) updated(st *State, store *multiwatcherStore, id string) error {
	parentID, ok := backingEntityIdForGlobalKey(st.ModelUUID(), id)
	if !ok {
		return nil
	}
	info0 := store.Get(parentID)
	switch info := info0.(type) {
	case nil:
		// The parent info doesn't exist. Ignore the status until it does.
		return nil
	case *multiwatcher.UnitInfo:
		newInfo := *info
		// Get the unit's current recorded status from state.
		// It's needed to reset the unit status when a unit comes off error.
		statusInfo, err := getStatus(st, unitGlobalKey(newInfo.Name), "unit")
		if err != nil {
			return err
		}
		if err := s.updatedUnitStatus(st, store, id, statusInfo, &newInfo); err != nil {
			return err
		}
		info0 = &newInfo
	case *multiwatcher.ApplicationInfo:
		newInfo := *info
		newInfo.Status.Current = s.Status
		newInfo.Status.Message = s.StatusInfo
		newInfo.Status.Data = normaliseStatusData(s.StatusData)
		newInfo.Status.Since = unixNanoToTime(s.Updated)
		info0 = &newInfo
	case *multiwatcher.MachineInfo:
		newInfo := *info
		// lets dissambiguate between juju machine agent and provider instance statuses.
		if strings.HasSuffix(id, "#instance") {
			newInfo.MachineStatus.Current = s.Status
			newInfo.MachineStatus.Message = s.StatusInfo
			newInfo.MachineStatus.Data = normaliseStatusData(s.StatusData)
			newInfo.MachineStatus.Since = unixNanoToTime(s.Updated)

		} else {
			newInfo.JujuStatus.Current = s.Status
			newInfo.JujuStatus.Message = s.StatusInfo
			newInfo.JujuStatus.Data = normaliseStatusData(s.StatusData)
			newInfo.JujuStatus.Since = unixNanoToTime(s.Updated)
		}
		info0 = &newInfo
	default:
		return errors.Errorf("status for unexpected entity with id %q; type %T", id, info)
	}
	store.Update(info0)
	return nil
}

func (s *backingStatus) updatedUnitStatus(st *State, store *multiwatcherStore, id string, unitStatus status.StatusInfo, newInfo *multiwatcher.UnitInfo) error {
	// Unit or workload status - display the agent status or any error.
	if strings.HasSuffix(id, "#charm") || s.Status == status.StatusError {
		newInfo.WorkloadStatus.Current = s.Status
		newInfo.WorkloadStatus.Message = s.StatusInfo
		newInfo.WorkloadStatus.Data = normaliseStatusData(s.StatusData)
		newInfo.WorkloadStatus.Since = unixNanoToTime(s.Updated)
	} else {
		newInfo.JujuStatus.Current = s.Status
		newInfo.JujuStatus.Message = s.StatusInfo
		newInfo.JujuStatus.Data = normaliseStatusData(s.StatusData)
		newInfo.JujuStatus.Since = unixNanoToTime(s.Updated)
		// If the unit was in error and now it's not, we need to reset its
		// status back to what was previously recorded.
		if newInfo.WorkloadStatus.Current == status.StatusError {
			newInfo.WorkloadStatus.Current = unitStatus.Status
			newInfo.WorkloadStatus.Message = unitStatus.Message
			newInfo.WorkloadStatus.Data = normaliseStatusData(unitStatus.Data)
			newInfo.WorkloadStatus.Since = unixNanoToTime(s.Updated)
		}
	}

	// A change in a unit's status might also affect it's application.
	service, err := st.Application(newInfo.Application)
	if err != nil {
		return errors.Trace(err)
	}
	applicationId, ok := backingEntityIdForGlobalKey(st.ModelUUID(), service.globalKey())
	if !ok {
		return nil
	}
	applicationInfo := store.Get(applicationId)
	if applicationInfo == nil {
		return nil
	}
	status, err := service.Status()
	if err != nil {
		return errors.Trace(err)
	}
	newApplicationInfo := *applicationInfo.(*multiwatcher.ApplicationInfo)
	newApplicationInfo.Status.Current = status.Status
	newApplicationInfo.Status.Message = status.Message
	newApplicationInfo.Status.Data = normaliseStatusData(status.Data)
	newApplicationInfo.Status.Since = status.Since
	store.Update(&newApplicationInfo)
	return nil
}

func (s *backingStatus) removed(*multiwatcherStore, string, string, *State) error {
	// If the status is removed, the parent will follow not long after,
	// so do nothing.
	return nil
}

func (s *backingStatus) mongoId() string {
	panic("cannot find mongo id from status document")
}

type backingConstraints constraintsDoc

func (c *backingConstraints) updated(st *State, store *multiwatcherStore, id string) error {
	parentID, ok := backingEntityIdForGlobalKey(st.ModelUUID(), id)
	if !ok {
		return nil
	}
	info0 := store.Get(parentID)
	switch info := info0.(type) {
	case nil:
		// The parent info doesn't exist. Ignore the status until it does.
		return nil
	case *multiwatcher.UnitInfo, *multiwatcher.MachineInfo:
		// We don't (yet) publish unit or machine constraints.
		return nil
	case *multiwatcher.ApplicationInfo:
		newInfo := *info
		newInfo.Constraints = constraintsDoc(*c).value()
		info0 = &newInfo
	default:
		return errors.Errorf("status for unexpected entity with id %q; type %T", id, info)
	}
	store.Update(info0)
	return nil
}

func (c *backingConstraints) removed(*multiwatcherStore, string, string, *State) error {
	return nil
}

func (c *backingConstraints) mongoId() string {
	panic("cannot find mongo id from constraints document")
}

type backingSettings settingsDoc

func (s *backingSettings) updated(st *State, store *multiwatcherStore, id string) error {
	parentID, url, ok := backingEntityIdForSettingsKey(st.ModelUUID(), id)
	if !ok {
		return nil
	}
	info0 := store.Get(parentID)
	switch info := info0.(type) {
	case nil:
		// The parent info doesn't exist. Ignore the status until it does.
		return nil
	case *multiwatcher.ApplicationInfo:
		// If we're seeing settings for the application with a different
		// charm URL, we ignore them - we will fetch
		// them again when the service charm changes.
		// By doing this we make sure that the settings in the
		// ApplicationInfo are always consistent with the charm URL.
		if info.CharmURL != url {
			break
		}
		newInfo := *info
		newInfo.Config = s.Settings
		info0 = &newInfo
	default:
		return nil
	}
	store.Update(info0)
	return nil
}

func (s *backingSettings) removed(store *multiwatcherStore, modelUUID, id string, _ *State) error {
	parentID, url, ok := backingEntityIdForSettingsKey(modelUUID, id)
	if !ok {
		// Service is already gone along with its settings.
		return nil
	}
	parent := store.Get(parentID)
	if info, ok := parent.(*multiwatcher.ApplicationInfo); ok {
		if info.CharmURL != url {
			return nil
		}
		newInfo := *info
		newInfo.Config = s.Settings
		parent = &newInfo
		store.Update(parent)
	}
	return nil
}

func (s *backingSettings) mongoId() string {
	panic("cannot find mongo id from settings document")
}

// backingEntityIdForSettingsKey returns the entity id for the given
// settings key. Any extra information in the key is returned in
// extra.
func backingEntityIdForSettingsKey(modelUUID, key string) (eid multiwatcher.EntityId, extra string, ok bool) {
	if !strings.HasPrefix(key, "a#") {
		eid, ok = backingEntityIdForGlobalKey(modelUUID, key)
		return
	}
	key = key[2:]
	i := strings.Index(key, "#")
	if i == -1 {
		return multiwatcher.EntityId{}, "", false
	}
	eid = (&multiwatcher.ApplicationInfo{
		ModelUUID: modelUUID,
		Name:      key[0:i],
	}).EntityId()
	extra = key[i+1:]
	ok = true
	return
}

type backingOpenedPorts map[string]interface{}

func (p *backingOpenedPorts) updated(st *State, store *multiwatcherStore, id string) error {
	parentID, ok := backingEntityIdForOpenedPortsKey(st.ModelUUID(), id)
	if !ok {
		return nil
	}
	switch info := store.Get(parentID).(type) {
	case nil:
		// The parent info doesn't exist. This is unexpected because the port
		// always refers to a machine. Anyway, ignore the ports for now.
		return nil
	case *multiwatcher.MachineInfo:
		// Retrieve the units placed in the machine.
		units, err := st.UnitsFor(info.Id)
		if err != nil {
			return errors.Trace(err)
		}
		// Update the ports on all units assigned to the machine.
		for _, u := range units {
			if err := updateUnitPorts(st, store, u); err != nil {
				return errors.Trace(err)
			}
		}
	}
	return nil
}

func (p *backingOpenedPorts) removed(store *multiwatcherStore, modelUUID, id string, st *State) error {
	if st == nil {
		return nil
	}
	parentID, ok := backingEntityIdForOpenedPortsKey(st.ModelUUID(), id)
	if !ok {
		return nil
	}
	switch info := store.Get(parentID).(type) {
	case nil:
		// The parent info doesn't exist. This is unexpected because the port
		// always refers to a machine. Anyway, ignore the ports for now.
		return nil
	case *multiwatcher.MachineInfo:
		// Retrieve the units placed in the machine.
		units, err := st.UnitsFor(info.Id)
		if err != nil {
			// An error isn't returned here because the watcher is
			// always acting a little behind reality. It is reasonable
			// that entities have been deleted from State but we're
			// still seeing events related to them from the watcher.
			logger.Errorf("cannot retrieve units for %q: %v", info.Id, err)
			return nil
		}
		// Update the ports on all units assigned to the machine.
		for _, u := range units {
			if err := updateUnitPorts(st, store, u); err != nil {
				logger.Errorf("cannot update unit ports for %q: %v", u.Name(), err)
			}
		}
	}
	return nil
}

func (p *backingOpenedPorts) mongoId() string {
	panic("cannot find mongo id from openedPorts document")
}

// updateUnitPorts updates the Ports and PortRanges info of the given unit.
func updateUnitPorts(st *State, store *multiwatcherStore, u *Unit) error {
	eid, ok := backingEntityIdForGlobalKey(st.ModelUUID(), u.globalKey())
	if !ok {
		// This should never happen.
		return errors.New("cannot retrieve entity id for unit")
	}
	switch oldInfo := store.Get(eid).(type) {
	case nil:
		// The unit info doesn't exist. This is unlikely to happen, but ignore
		// the status until a unitInfo is included in the store.
		return nil
	case *multiwatcher.UnitInfo:
		portRanges, compatiblePorts, err := getUnitPortRangesAndPorts(st, oldInfo.Name)
		if err != nil {
			return errors.Trace(err)
		}
		unitInfo := *oldInfo
		unitInfo.PortRanges = portRanges
		unitInfo.Ports = compatiblePorts
		store.Update(&unitInfo)
	default:
		return nil
	}
	return nil
}

// backingEntityIdForOpenedPortsKey returns the entity id for the given
// openedPorts key. Any extra information in the key is discarded.
func backingEntityIdForOpenedPortsKey(modelUUID, key string) (multiwatcher.EntityId, bool) {
	parts, err := extractPortsIDParts(key)
	if err != nil {
		logger.Debugf("cannot parse ports key %q: %v", key, err)
		return multiwatcher.EntityId{}, false
	}
	return backingEntityIdForGlobalKey(modelUUID, machineGlobalKey(parts[1]))
}

// backingEntityIdForGlobalKey returns the entity id for the given global key.
// It returns false if the key is not recognized.
func backingEntityIdForGlobalKey(modelUUID, key string) (multiwatcher.EntityId, bool) {
	if len(key) < 3 || key[1] != '#' {
		return multiwatcher.EntityId{}, false
	}
	id := key[2:]
	switch key[0] {
	case 'm':
		return (&multiwatcher.MachineInfo{
			ModelUUID: modelUUID,
			Id:        id,
		}).EntityId(), true
	case 'u':
		id = strings.TrimSuffix(id, "#charm")
		return (&multiwatcher.UnitInfo{
			ModelUUID: modelUUID,
			Name:      id,
		}).EntityId(), true
	case 'a':
		return (&multiwatcher.ApplicationInfo{
			ModelUUID: modelUUID,
			Name:      id,
		}).EntityId(), true
	default:
		return multiwatcher.EntityId{}, false
	}
}

// backingEntityDoc is implemented by the documents in
// collections that the allWatcherStateBacking watches.
type backingEntityDoc interface {
	// updated is called when the document has changed.
	// The mongo _id value of the document is provided in id.
	updated(st *State, store *multiwatcherStore, id string) error

	// removed is called when the document has changed.
	// The receiving instance will not contain any data.
	//
	// The mongo _id value of the document is provided in id.
	//
	// In some cases st may be nil. If the implementation requires st
	// then it should do nothing.
	removed(store *multiwatcherStore, modelUUID, id string, st *State) error

	// mongoId returns the mongo _id field of the document.
	// It is currently never called for subsidiary documents.
	mongoId() string
}

func newAllWatcherStateBacking(st *State) Backing {
	collections := makeAllWatcherCollectionInfo(
		machinesC,
		unitsC,
		applicationsC,
		relationsC,
		annotationsC,
		statusesC,
		constraintsC,
		settingsC,
		openedPortsC,
		actionsC,
		blocksC,
	)
	return &allWatcherStateBacking{
		st:               st,
		watcher:          st.workers.TxnLogWatcher(),
		collectionByName: collections,
	}
}

func (b *allWatcherStateBacking) filterEnv(docID interface{}) bool {
	_, err := b.st.strictLocalID(docID.(string))
	return err == nil
}

// Watch watches all the collections.
func (b *allWatcherStateBacking) Watch(in chan<- watcher.Change) {
	for _, c := range b.collectionByName {
		b.watcher.WatchCollectionWithFilter(c.name, in, b.filterEnv)
	}
}

// Unwatch unwatches all the collections.
func (b *allWatcherStateBacking) Unwatch(in chan<- watcher.Change) {
	for _, c := range b.collectionByName {
		b.watcher.UnwatchCollection(c.name, in)
	}
}

// GetAll fetches all items that we want to watch from the state.
func (b *allWatcherStateBacking) GetAll(all *multiwatcherStore) error {
	err := loadAllWatcherEntities(b.st, b.collectionByName, all)
	return errors.Trace(err)
}

// Changed updates the allWatcher's idea of the current state
// in response to the given change.
func (b *allWatcherStateBacking) Changed(all *multiwatcherStore, change watcher.Change) error {
	c, ok := b.collectionByName[change.C]
	if !ok {
		return errors.Errorf("unknown collection %q in fetch request", change.C)
	}
	col, closer := b.st.getCollection(c.name)
	defer closer()
	doc := reflect.New(c.docType).Interface().(backingEntityDoc)

	id := b.st.localID(change.Id.(string))

	// TODO(rog) investigate ways that this can be made more efficient
	// than simply fetching each entity in turn.
	// TODO(rog) avoid fetching documents that we have no interest
	// in, such as settings changes to entities we don't care about.
	err := col.FindId(id).One(doc)
	if err == mgo.ErrNotFound {
		err := doc.removed(all, b.st.ModelUUID(), id, b.st)
		return errors.Trace(err)
	}
	if err != nil {
		return err
	}
	return doc.updated(b.st, all, id)
}

// Release implements the Backing interface.
func (b *allWatcherStateBacking) Release() error {
	// allWatcherStateBacking doesn't need to release anything.
	return nil
}

func NewAllModelWatcherStateBacking(st *State) Backing {
	collections := makeAllWatcherCollectionInfo(
		modelsC,
		machinesC,
		unitsC,
		applicationsC,
		relationsC,
		annotationsC,
		statusesC,
		constraintsC,
		settingsC,
		openedPortsC,
	)
	return &allModelWatcherStateBacking{
		st:               st,
		watcher:          st.workers.TxnLogWatcher(),
		stPool:           NewStatePool(st),
		collectionByName: collections,
	}
}

// Watch watches all the collections.
func (b *allModelWatcherStateBacking) Watch(in chan<- watcher.Change) {
	for _, c := range b.collectionByName {
		b.watcher.WatchCollection(c.name, in)
	}
}

// Unwatch unwatches all the collections.
func (b *allModelWatcherStateBacking) Unwatch(in chan<- watcher.Change) {
	for _, c := range b.collectionByName {
		b.watcher.UnwatchCollection(c.name, in)
	}
}

// GetAll fetches all items that we want to watch from the state.
func (b *allModelWatcherStateBacking) GetAll(all *multiwatcherStore) error {
	models, err := b.st.AllModels()
	if err != nil {
		return errors.Annotate(err, "error loading models")
	}
	for _, m := range models {
		if err := b.loadAllWatcherEntitiesForModel(m, all); err != nil {
			return errors.Trace(err)
		}
	}
	return nil
}

func (b *allModelWatcherStateBacking) loadAllWatcherEntitiesForModel(m *Model, all *multiwatcherStore) error {
	st, err := b.st.ForModel(m.ModelTag())
	if err != nil {
		return errors.Trace(err)
	}
	defer st.Close()

	err = loadAllWatcherEntities(st, b.collectionByName, all)
	if err != nil {
		return errors.Annotatef(err, "error loading entities for model %v", m.UUID())
	}
	return nil
}

// Changed updates the allWatcher's idea of the current state
// in response to the given change.
func (b *allModelWatcherStateBacking) Changed(all *multiwatcherStore, change watcher.Change) error {
	c, ok := b.collectionByName[change.C]
	if !ok {
		return errors.Errorf("unknown collection %q in fetch request", change.C)
	}

	modelUUID, id, err := b.idForChange(change)
	if err != nil {
		return errors.Trace(err)
	}

	doc := reflect.New(c.docType).Interface().(backingEntityDoc)

	st, err := b.getState(change.C, modelUUID)
	if err != nil {
		_, envErr := b.st.GetModel(names.NewModelTag(modelUUID))
		if errors.IsNotFound(envErr) {
			// The entity's model is gone so remove the entity
			// from the store.
			doc.removed(all, modelUUID, id, nil)
			return nil
		}
		return errors.Trace(err)
	}

	col, closer := st.getCollection(c.name)
	defer closer()

	// TODO - see TODOs in allWatcherStateBacking.Changed()
	err = col.FindId(id).One(doc)
	if err == mgo.ErrNotFound {
		err := doc.removed(all, modelUUID, id, st)
		return errors.Trace(err)
	}
	if err != nil {
		return err
	}
	return doc.updated(st, all, id)
}

func (b *allModelWatcherStateBacking) idForChange(change watcher.Change) (string, string, error) {
	if change.C == modelsC {
		modelUUID := change.Id.(string)
		return modelUUID, modelUUID, nil
	}

	modelUUID, id, ok := splitDocID(change.Id.(string))
	if !ok {
		return "", "", errors.Errorf("unknown id format: %v", change.Id.(string))
	}
	return modelUUID, id, nil
}

func (b *allModelWatcherStateBacking) getState(collName, modelUUID string) (*State, error) {
	if collName == modelsC {
		return b.st, nil
	}

	st, err := b.stPool.Get(modelUUID)
	if err != nil {
		return nil, errors.Trace(err)
	}
	return st, nil
}

// Release implements the Backing interface.
func (b *allModelWatcherStateBacking) Release() error {
	err := b.stPool.Close()
	return errors.Trace(err)
}

func loadAllWatcherEntities(st *State, collectionByName map[string]allWatcherStateCollection, all *multiwatcherStore) error {
	// Use a single new MongoDB connection for all the work here.
	db, closer := st.newDB()
	defer closer()

	// TODO(rog) fetch collections concurrently?
	for _, c := range collectionByName {
		if c.subsidiary {
			continue
		}
		col, closer := db.GetCollection(c.name)
		defer closer()
		infoSlicePtr := reflect.New(reflect.SliceOf(c.docType))
		if err := col.Find(nil).All(infoSlicePtr.Interface()); err != nil {
			return errors.Errorf("cannot get all %s: %v", c.name, err)
		}
		infos := infoSlicePtr.Elem()
		for i := 0; i < infos.Len(); i++ {
			info := infos.Index(i).Addr().Interface().(backingEntityDoc)
			id := info.mongoId()
			err := info.updated(st, all, id)
			if err != nil {
				return errors.Annotatef(err, "failed to initialise backing for %s:%v", c.name, id)
			}
		}
	}

	return nil
}

func normaliseStatusData(data map[string]interface{}) map[string]interface{} {
	if data == nil {
		return make(map[string]interface{})
	}
	return data
}<|MERGE_RESOLUTION|>--- conflicted
+++ resolved
@@ -450,11 +450,7 @@
 		}
 	}
 	if needConfig {
-<<<<<<< HEAD
-		doc, err := readSettingsDoc(st, settingsC, serviceSettingsKey(svc.Name, svc.CharmURL))
-=======
-		doc, err := readSettingsDoc(st, applicationSettingsKey(svc.Name, svc.CharmURL))
->>>>>>> e7537853
+		doc, err := readSettingsDoc(st, settingsC, applicationSettingsKey(svc.Name, svc.CharmURL))
 		if err != nil {
 			return errors.Trace(err)
 		}
