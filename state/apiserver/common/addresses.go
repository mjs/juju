// Copyright 2013 Canonical Ltd.
// Licensed under the AGPLv3, see LICENCE file for details.

package common

import (
<<<<<<< HEAD
	"time"

	"launchpad.net/loggo"

	"launchpad.net/juju-core/environs"
	"launchpad.net/juju-core/environs/config"
	"launchpad.net/juju-core/state"
	"launchpad.net/juju-core/state/api"
	"launchpad.net/juju-core/state/api/params"
)

var logger = loggo.GetLogger("juju.state.apiserver.common")

// EnvironConfigAndCertGetter defines EnvironConfig and CACert
// methods.
type EnvironConfigAndCertGetter interface {
	EnvironConfig() (*config.Config, error)
=======
	"launchpad.net/juju-core/state/api/params"
)

// AddressAndCertGetter can be used to find out
// state server addresses and the CA public certificate.
type AddressAndCertGetter interface {
	Addresses() ([]string, error)
	APIAddresses() ([]string, error)
>>>>>>> 93616336
	CACert() []byte
}

// Addresser implements a common set of methods for getting state and
// API server addresses, and the CA certificate used to authenticate
// them.
type Addresser struct {
<<<<<<< HEAD
	st    EnvironConfigAndCertGetter
	cache map[string]interface{}
}

const addressTimeout = 1 * time.Minute

type cachedAddress struct {
	expiry    time.Time
	stateInfo state.Info
	apiInfo   api.Info
}

var AddressCache = make(map[string]interface{})

// NewAddresser returns a new Addresser.
func NewAddresser(st EnvironConfigAndCertGetter) *Addresser {
	return &Addresser{st, AddressCache}
}

func NewAPIAddresser(st EnvironConfigAndCertGetter) *APIAddresser {
	return &APIAddresser{st, AddressCache}
}

// getEnvironStateInfo returns the state and API connection
// information from the state and the environment.
//
// TODO(dimitern): Remove this once we have a way to get state/API
// public addresses from state.
// BUG(lp:1205371): This is temporary, until the Addresser worker
// lands and we can take the addresses of all machines with
// JobManageState.
func getEnvironStateInfo(st EnvironConfigAndCertGetter, cache map[string]interface{}) (*state.Info, *api.Info, error) {
	if val, ok := cache["environ-state-info"]; ok {
		if cached, ok := val.(cachedAddress); ok {
			if time.Now().Before(cached.expiry) {
				logger.Debugf("returning cached stateInfo & apiInfo")
				return &cached.stateInfo, &cached.apiInfo, nil
			} else {
				logger.Debugf("cached stateInfo & apiInfo expired, refreshing")
			}
		}
		delete(cache, "environ-state-info")
	} else {
		logger.Debugf("no cached stateInfo & apiInfo, loading from environment")
	}
	cfg, err := st.EnvironConfig()
	if err != nil {
		return nil, nil, err
	}
	env, err := environs.New(cfg)
	if err != nil {
		return nil, nil, err
	}
	stateInfo, apiInfo, err := env.StateInfo()
	if err != nil {
		return nil, nil, err
	}
	cache["environ-state-info"] = cachedAddress{
		expiry:    time.Now().Add(addressTimeout),
		stateInfo: *stateInfo,
		apiInfo:   *apiInfo,
	}
	return stateInfo, apiInfo, nil
}

func (a *Addresser) getEnvironStateInfo() (*state.Info, *api.Info, error) {
	return getEnvironStateInfo(a.st, a.cache)
=======
	getter AddressAndCertGetter
}

// NewAddresser returns a new Addresser that uses the given
// st value to fetch its addresses.
func NewAddresser(getter AddressAndCertGetter) *Addresser {
	return &Addresser{getter}
>>>>>>> 93616336
}

// StateAddresses returns the list of addresses used to connect to the state.
//
// TODO(dimitern): Remove this once we have a way to get state/API
// public addresses from state.
// BUG(lp:1205371): This is temporary, until the Addresser worker
// lands and we can take the addresses of all machines with
// JobManageState.
func (a *Addresser) StateAddresses() (params.StringsResult, error) {
	addrs, err := a.getter.Addresses()
	if err != nil {
		return params.StringsResult{}, err
	}
	return params.StringsResult{
		Result: addrs,
	}, nil
}

// APIAddresses returns the list of addresses used to connect to the API.
//
// TODO(dimitern): Remove this once we have a way to get state/API
// public addresses from state.
// BUG(lp:1205371): This is temporary, until the Addresser worker
// lands and we can take the addresses of all machines with
// JobManageState.
func (a *Addresser) APIAddresses() (params.StringsResult, error) {
	addrs, err := a.getter.APIAddresses()
	if err != nil {
		return params.StringsResult{}, err
	}
	return params.StringsResult{
		Result: addrs,
	}, nil
}

// CACert returns the certificate used to validate the state connection.
func (a *Addresser) CACert() params.BytesResult {
	return params.BytesResult{
		Result: a.getter.CACert(),
	}
}

type APIAddresser struct {
	st    EnvironConfigAndCertGetter
	cache map[string]interface{}
}

func (a *APIAddresser) getEnvironStateInfo() (*state.Info, *api.Info, error) {
	return getEnvironStateInfo(a.st, a.cache)
}

func (a *APIAddresser) APIAddresses() (params.StringsResult, error) {
	_, apiInfo, err := a.getEnvironStateInfo()
	if err != nil {
		return params.StringsResult{}, err
	}
	return params.StringsResult{
		Result: apiInfo.Addrs,
	}, nil
}<|MERGE_RESOLUTION|>--- conflicted
+++ resolved
@@ -4,7 +4,6 @@
 package common
 
 import (
-<<<<<<< HEAD
 	"time"
 
 	"launchpad.net/loggo"
@@ -18,20 +17,11 @@
 
 var logger = loggo.GetLogger("juju.state.apiserver.common")
 
-// EnvironConfigAndCertGetter defines EnvironConfig and CACert
-// methods.
-type EnvironConfigAndCertGetter interface {
-	EnvironConfig() (*config.Config, error)
-=======
-	"launchpad.net/juju-core/state/api/params"
-)
-
 // AddressAndCertGetter can be used to find out
 // state server addresses and the CA public certificate.
 type AddressAndCertGetter interface {
 	Addresses() ([]string, error)
 	APIAddresses() ([]string, error)
->>>>>>> 93616336
 	CACert() []byte
 }
 
@@ -39,75 +29,6 @@
 // API server addresses, and the CA certificate used to authenticate
 // them.
 type Addresser struct {
-<<<<<<< HEAD
-	st    EnvironConfigAndCertGetter
-	cache map[string]interface{}
-}
-
-const addressTimeout = 1 * time.Minute
-
-type cachedAddress struct {
-	expiry    time.Time
-	stateInfo state.Info
-	apiInfo   api.Info
-}
-
-var AddressCache = make(map[string]interface{})
-
-// NewAddresser returns a new Addresser.
-func NewAddresser(st EnvironConfigAndCertGetter) *Addresser {
-	return &Addresser{st, AddressCache}
-}
-
-func NewAPIAddresser(st EnvironConfigAndCertGetter) *APIAddresser {
-	return &APIAddresser{st, AddressCache}
-}
-
-// getEnvironStateInfo returns the state and API connection
-// information from the state and the environment.
-//
-// TODO(dimitern): Remove this once we have a way to get state/API
-// public addresses from state.
-// BUG(lp:1205371): This is temporary, until the Addresser worker
-// lands and we can take the addresses of all machines with
-// JobManageState.
-func getEnvironStateInfo(st EnvironConfigAndCertGetter, cache map[string]interface{}) (*state.Info, *api.Info, error) {
-	if val, ok := cache["environ-state-info"]; ok {
-		if cached, ok := val.(cachedAddress); ok {
-			if time.Now().Before(cached.expiry) {
-				logger.Debugf("returning cached stateInfo & apiInfo")
-				return &cached.stateInfo, &cached.apiInfo, nil
-			} else {
-				logger.Debugf("cached stateInfo & apiInfo expired, refreshing")
-			}
-		}
-		delete(cache, "environ-state-info")
-	} else {
-		logger.Debugf("no cached stateInfo & apiInfo, loading from environment")
-	}
-	cfg, err := st.EnvironConfig()
-	if err != nil {
-		return nil, nil, err
-	}
-	env, err := environs.New(cfg)
-	if err != nil {
-		return nil, nil, err
-	}
-	stateInfo, apiInfo, err := env.StateInfo()
-	if err != nil {
-		return nil, nil, err
-	}
-	cache["environ-state-info"] = cachedAddress{
-		expiry:    time.Now().Add(addressTimeout),
-		stateInfo: *stateInfo,
-		apiInfo:   *apiInfo,
-	}
-	return stateInfo, apiInfo, nil
-}
-
-func (a *Addresser) getEnvironStateInfo() (*state.Info, *api.Info, error) {
-	return getEnvironStateInfo(a.st, a.cache)
-=======
 	getter AddressAndCertGetter
 }
 
@@ -115,7 +36,6 @@
 // st value to fetch its addresses.
 func NewAddresser(getter AddressAndCertGetter) *Addresser {
 	return &Addresser{getter}
->>>>>>> 93616336
 }
 
 // StateAddresses returns the list of addresses used to connect to the state.
