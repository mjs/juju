// Copyright 2012, 2013 Canonical Ltd.
// Licensed under the AGPLv3, see LICENCE file for details.

package state

import (
	"fmt"
	"io/ioutil"
	"path/filepath"

	"github.com/juju/names"
	jc "github.com/juju/testing/checkers"
	jujutxn "github.com/juju/txn"
	txntesting "github.com/juju/txn/testing"
	gc "gopkg.in/check.v1"
	"gopkg.in/juju/charm.v5"
	"gopkg.in/mgo.v2"
	"gopkg.in/mgo.v2/bson"
	"gopkg.in/mgo.v2/txn"

	"github.com/juju/juju/mongo"
	"github.com/juju/juju/network"
	"github.com/juju/juju/testcharms"
)

const (
	InstanceDataC      = instanceDataC
	MachinesC          = machinesC
	NetworkInterfacesC = networkInterfacesC
	ServicesC          = servicesC
	SettingsC          = settingsC
	UnitsC             = unitsC
	UsersC             = usersC
	BlockDevicesC      = blockDevicesC
	StorageInstancesC  = storageInstancesC
	StatusesHistoryC   = statusesHistoryC
)

var (
	ToolstorageNewStorage  = &toolstorageNewStorage
	ImageStorageNewStorage = &imageStorageNewStorage
	MachineIdLessThan      = machineIdLessThan
	StateServerAvailable   = &stateServerAvailable
	GetOrCreatePorts       = getOrCreatePorts
	GetPorts               = getPorts
	PortsGlobalKey         = portsGlobalKey
	CurrentUpgradeId       = currentUpgradeId
	NowToTheSecond         = nowToTheSecond
	MultiEnvCollections    = multiEnvCollections
	PickAddress            = &pickAddress
	AddVolumeOp            = (*State).addVolumeOp
	CombineMeterStatus     = combineMeterStatus
	NewStatusNotFound      = newStatusNotFound
)

type (
	CharmDoc        charmDoc
	MachineDoc      machineDoc
	RelationDoc     relationDoc
	ServiceDoc      serviceDoc
	UnitDoc         unitDoc
	BlockDevicesDoc blockDevicesDoc
)

func SetTestHooks(c *gc.C, st *State, hooks ...jujutxn.TestHook) txntesting.TransactionChecker {
	return txntesting.SetTestHooks(c, newMultiEnvRunnerForHooks(st), hooks...)
}

func SetBeforeHooks(c *gc.C, st *State, fs ...func()) txntesting.TransactionChecker {
	return txntesting.SetBeforeHooks(c, newMultiEnvRunnerForHooks(st), fs...)
}

func SetAfterHooks(c *gc.C, st *State, fs ...func()) txntesting.TransactionChecker {
	return txntesting.SetAfterHooks(c, newMultiEnvRunnerForHooks(st), fs...)
}

func SetRetryHooks(c *gc.C, st *State, block, check func()) txntesting.TransactionChecker {
	return txntesting.SetRetryHooks(c, newMultiEnvRunnerForHooks(st), block, check)
}

func newMultiEnvRunnerForHooks(st *State) jujutxn.Runner {
	runner := newMultiEnvRunner(st.EnvironUUID(), st.db, txnAssertEnvIsAlive)
	st.transactionRunner = runner
	return getRawRunner(runner)
}

// SetPolicy updates the State's policy field to the
// given Policy, and returns the old value.
func SetPolicy(st *State, p Policy) Policy {
	old := st.policy
	st.policy = p
	return old
}

func (doc *MachineDoc) String() string {
	m := &Machine{doc: machineDoc(*doc)}
	return m.String()
}

func ServiceSettingsRefCount(st *State, serviceName string, curl *charm.URL) (int, error) {
	settingsRefsCollection, closer := st.getCollection(settingsrefsC)
	defer closer()

	key := serviceSettingsKey(serviceName, curl)
	var doc settingsRefsDoc
	if err := settingsRefsCollection.FindId(key).One(&doc); err == nil {
		return doc.RefCount, nil
	}
	return 0, mgo.ErrNotFound
}

func AddTestingCharm(c *gc.C, st *State, name string) *Charm {
	return addCharm(c, st, "quantal", testcharms.Repo.CharmDir(name))
}

func AddTestingService(c *gc.C, st *State, name string, ch *Charm, owner names.UserTag) *Service {
	return addTestingService(c, st, name, ch, owner, nil, nil)
}

func AddTestingServiceWithNetworks(c *gc.C, st *State, name string, ch *Charm, owner names.UserTag, networks []string) *Service {
	return addTestingService(c, st, name, ch, owner, networks, nil)
}

func AddTestingServiceWithStorage(c *gc.C, st *State, name string, ch *Charm, owner names.UserTag, storage map[string]StorageConstraints) *Service {
	return addTestingService(c, st, name, ch, owner, nil, storage)
}

func addTestingService(c *gc.C, st *State, name string, ch *Charm, owner names.UserTag, networks []string, storage map[string]StorageConstraints) *Service {
	c.Assert(ch, gc.NotNil)
	service, err := st.AddService(name, owner.String(), ch, networks, storage)
	c.Assert(err, jc.ErrorIsNil)
	return service
}

func AddCustomCharm(c *gc.C, st *State, name, filename, content, series string, revision int) *Charm {
	path := testcharms.Repo.ClonedDirPath(c.MkDir(), name)
	if filename != "" {
		config := filepath.Join(path, filename)
		err := ioutil.WriteFile(config, []byte(content), 0644)
		c.Assert(err, jc.ErrorIsNil)
	}
	ch, err := charm.ReadCharmDir(path)
	c.Assert(err, jc.ErrorIsNil)
	if revision != -1 {
		ch.SetRevision(revision)
	}
	return addCharm(c, st, series, ch)
}

func addCharm(c *gc.C, st *State, series string, ch charm.Charm) *Charm {
	ident := fmt.Sprintf("%s-%s-%d", series, ch.Meta().Name, ch.Revision())
	curl := charm.MustParseURL("local:" + series + "/" + ident)
	sch, err := st.AddCharm(ch, curl, "dummy-path", ident+"-sha256")
	c.Assert(err, jc.ErrorIsNil)
	return sch
}

// SetCharmBundleURL sets the deprecated bundleurl field in the
// charm document for the charm with the specified URL.
func SetCharmBundleURL(c *gc.C, st *State, curl *charm.URL, bundleURL string) {
	ops := []txn.Op{{
		C:      charmsC,
		Id:     st.docID(curl.String()),
		Assert: txn.DocExists,
		Update: bson.D{{"$set", bson.D{{"bundleurl", bundleURL}}}},
	}}
	err := st.runTransaction(ops)
	c.Assert(err, jc.ErrorIsNil)
}

// SCHEMACHANGE
// This method is used to reset the ownertag attribute
func SetServiceOwnerTag(s *Service, ownerTag string) {
	s.doc.OwnerTag = ownerTag
}

// SCHEMACHANGE
// Get the owner directly
func GetServiceOwnerTag(s *Service) string {
	return s.doc.OwnerTag
}

func SetPasswordHash(e Authenticator, passwordHash string) error {
	type hasSetPasswordHash interface {
		setPasswordHash(string) error
	}
	return e.(hasSetPasswordHash).setPasswordHash(passwordHash)
}

// Return the underlying PasswordHash stored in the database. Used by the test
// suite to check that the PasswordHash gets properly updated to new values
// when compatibility mode is detected.
func GetPasswordHash(e Authenticator) string {
	type hasGetPasswordHash interface {
		getPasswordHash() string
	}
	return e.(hasGetPasswordHash).getPasswordHash()
}

func init() {
	txnLogSize = txnLogSizeTests
}

// TxnRevno returns the txn-revno field of the document
// associated with the given Id in the given collection.
func TxnRevno(st *State, coll string, id interface{}) (int64, error) {
	var doc struct {
		TxnRevno int64 `bson:"txn-revno"`
	}
	err := st.db.C(coll).FindId(id).One(&doc)
	if err != nil {
		return 0, err
	}
	return doc.TxnRevno, nil
}

// MinUnitsRevno returns the Revno of the minUnits document
// associated with the given service name.
func MinUnitsRevno(st *State, serviceName string) (int, error) {
	minUnitsCollection, closer := st.getCollection(minUnitsC)
	defer closer()
	var doc minUnitsDoc
	if err := minUnitsCollection.FindId(serviceName).One(&doc); err != nil {
		return 0, err
	}
	return doc.Revno, nil
}

func ConvertTagToCollectionNameAndId(st *State, tag names.Tag) (string, interface{}, error) {
	return st.tagToCollectionAndId(tag)
}

func RunTransaction(st *State, ops []txn.Op) error {
	return st.runTransaction(ops)
}

// Return the PasswordSalt that goes along with the PasswordHash
func GetUserPasswordSaltAndHash(u *User) (string, string) {
	return u.doc.PasswordSalt, u.doc.PasswordHash
}

func CheckUserExists(st *State, name string) (bool, error) {
	return st.checkUserExists(name)
}

func WatcherMergeIds(st *State, changeset *[]string, updates map[interface{}]bool) error {
	return mergeIds(st, changeset, updates)
}

func WatcherEnsureSuffixFn(marker string) func(string) string {
	return ensureSuffixFn(marker)
}

func WatcherMakeIdFilter(st *State, marker string, receivers ...ActionReceiver) func(interface{}) bool {
	return makeIdFilter(st, marker, receivers...)
}

func NewActionStatusWatcher(st *State, receivers []ActionReceiver, statuses ...ActionStatus) StringsWatcher {
	return newActionStatusWatcher(st, receivers, statuses...)
}

func GetAllUpgradeInfos(st *State) ([]*UpgradeInfo, error) {
	upgradeInfos, closer := st.getCollection(upgradeInfoC)
	defer closer()

	var out []*UpgradeInfo
	var doc upgradeInfoDoc
	iter := upgradeInfos.Find(nil).Iter()
	defer iter.Close()
	for iter.Next(&doc) {
		out = append(out, &UpgradeInfo{st: st, doc: doc})
	}
	if err := iter.Err(); err != nil {
		return nil, err
	}
	return out, nil
}

func UserEnvNameIndex(username, envName string) string {
	return userEnvNameIndex(username, envName)
}

func DocID(st *State, id string) string {
	return st.docID(id)
}

func LocalID(st *State, id string) string {
	return st.localID(id)
}

func StrictLocalID(st *State, id string) (string, error) {
	return st.strictLocalID(id)
}

func GetUnitEnvUUID(unit *Unit) string {
	return unit.doc.EnvUUID
}

func GetCollection(st *State, name string) (mongo.Collection, func()) {
	return st.getCollection(name)
}

func GetRawCollection(st *State, name string) (*mgo.Collection, func()) {
	return st.getRawCollection(name)
}

func NewMultiEnvRunnerForTesting(envUUID string, baseRunner jujutxn.Runner) jujutxn.Runner {
	return &multiEnvRunner{
		rawRunner:      baseRunner,
		envUUID:        envUUID,
		assertEnvAlive: true,
	}
}

func Sequence(st *State, name string) (int, error) {
	return st.sequence(name)
}

// This is a naive environment destruction function, used to test environment
// watching after the client calls DestroyEnvironment and the environ doc is removed.
// It is also used to test annotations.
func RemoveEnvironment(st *State, uuid string) error {
	ops := []txn.Op{{
		C:      environmentsC,
		Id:     uuid,
		Assert: txn.DocExists,
		Remove: true,
	}}
	return st.runTransaction(ops)
}

<<<<<<< HEAD
func HostedEnvironCount(c *gc.C, st *State) int {
	var doc hostedEnvCountDoc
=======
func SetEnvLifeDying(st *State, envUUID string) error {
	ops := []txn.Op{{
		C:      environmentsC,
		Id:     envUUID,
		Update: bson.D{{"$set", bson.D{{"life", Dying}}}},
		Assert: isEnvAliveDoc,
	}}
	return st.runTransaction(ops)
}

func EnvironCount(c *gc.C, st *State) int {
	var doc envCountDoc
>>>>>>> d5a04340
	stateServers, closer := st.getCollection(stateServersC)
	defer closer()

	err := stateServers.Find(bson.D{{"_id", hostedEnvCountKey}}).One(&doc)
	c.Assert(err, jc.ErrorIsNil)
	return doc.Count
}

func IncHostedEnvironCount(c *gc.C, st *State) {
	c.Assert(st.runTransaction([]txn.Op{incHostedEnvironCountOp()}), jc.ErrorIsNil)
}

type MockGlobalEntity struct {
}

func (m MockGlobalEntity) globalKey() string {
	return "globalKey"
}
func (m MockGlobalEntity) Tag() names.Tag {
	return names.NewMachineTag("42")
}

var (
	_                    GlobalEntity = (*MockGlobalEntity)(nil)
	TagToCollectionAndId              = (*State).tagToCollectionAndId
)

func AssertAddressConversion(c *gc.C, netAddr network.Address) {
	addr := fromNetworkAddress(netAddr)
	newNetAddr := addr.networkAddress()
	c.Assert(netAddr, gc.DeepEquals, newNetAddr)

	size := 5
	netAddrs := make([]network.Address, size)
	for i := 0; i < size; i++ {
		netAddrs[i] = netAddr
	}
	addrs := fromNetworkAddresses(netAddrs)
	newNetAddrs := networkAddresses(addrs)
	c.Assert(netAddrs, gc.DeepEquals, newNetAddrs)
}

func AssertHostPortConversion(c *gc.C, netHostPort network.HostPort) {
	hostPort := fromNetworkHostPort(netHostPort)
	newNetHostPort := hostPort.networkHostPort()
	c.Assert(netHostPort, gc.DeepEquals, newNetHostPort)

	size := 5
	netHostsPorts := make([][]network.HostPort, size)
	for i := 0; i < size; i++ {
		netHostsPorts[i] = make([]network.HostPort, size)
		for j := 0; j < size; j++ {
			netHostsPorts[i][j] = netHostPort
		}
	}
	hostsPorts := fromNetworkHostsPorts(netHostsPorts)
	newNetHostsPorts := networkHostsPorts(hostsPorts)
	c.Assert(netHostsPorts, gc.DeepEquals, newNetHostsPorts)
}

type StatusDoc statusDoc

func NewStatusDoc(s StatusDoc) statusDoc {
	return statusDoc(s)
}

func NewHistoricalStatusDoc(s StatusDoc, key string) *historicalStatusDoc {
	sdoc := statusDoc(s)
	return newHistoricalStatusDoc(sdoc, key)
}

var StatusHistory = statusHistory
var UpdateStatusHistory = updateStatusHistory

func EraseUnitHistory(u *Unit) error {
	return u.eraseHistory()
}

func UnitGlobalKey(u *Unit) string {
	return u.globalKey()
}

func UnitAgentGlobalKey(u *UnitAgent) string {
	return u.globalKey()
}<|MERGE_RESOLUTION|>--- conflicted
+++ resolved
@@ -329,10 +329,6 @@
 	return st.runTransaction(ops)
 }
 
-<<<<<<< HEAD
-func HostedEnvironCount(c *gc.C, st *State) int {
-	var doc hostedEnvCountDoc
-=======
 func SetEnvLifeDying(st *State, envUUID string) error {
 	ops := []txn.Op{{
 		C:      environmentsC,
@@ -343,19 +339,10 @@
 	return st.runTransaction(ops)
 }
 
-func EnvironCount(c *gc.C, st *State) int {
-	var doc envCountDoc
->>>>>>> d5a04340
-	stateServers, closer := st.getCollection(stateServersC)
-	defer closer()
-
-	err := stateServers.Find(bson.D{{"_id", hostedEnvCountKey}}).One(&doc)
+func HostedEnvironCount(c *gc.C, st *State) int {
+	count, err := hostedEnvironCount(st)
 	c.Assert(err, jc.ErrorIsNil)
-	return doc.Count
-}
-
-func IncHostedEnvironCount(c *gc.C, st *State) {
-	c.Assert(st.runTransaction([]txn.Op{incHostedEnvironCountOp()}), jc.ErrorIsNil)
+	return count
 }
 
 type MockGlobalEntity struct {
