// Copyright 2012, 2013 Canonical Ltd.
// Licensed under the AGPLv3, see LICENCE file for details.

package state

import (
	"fmt"
	"sort"
	"strings"

	"github.com/juju/errors"
	jujutxn "github.com/juju/txn"
	"gopkg.in/juju/charm.v6-unstable"
	"gopkg.in/juju/names.v2"
	"gopkg.in/mgo.v2"
	"gopkg.in/mgo.v2/bson"
	"gopkg.in/mgo.v2/txn"
)

// relationKey returns a string describing the relation defined by
// endpoints, for use in various contexts (including error messages).
func relationKey(endpoints []Endpoint) string {
	eps := epSlice{}
	for _, ep := range endpoints {
		eps = append(eps, ep)
	}
	sort.Sort(eps)
	names := []string{}
	for _, ep := range eps {
		names = append(names, ep.String())
	}
	return strings.Join(names, " ")
}

// relationDoc is the internal representation of a Relation in MongoDB.
// Note the correspondence with RelationInfo in apiserver/params.
type relationDoc struct {
	DocID     string `bson:"_id"`
	Key       string `bson:"key"`
	ModelUUID string `bson:"model-uuid"`
	Id        int
	Endpoints []Endpoint
	Life      Life
	UnitCount int
}

// Relation represents a relation between one or two service endpoints.
type Relation struct {
	st  *State
	doc relationDoc
}

func newRelation(st *State, doc *relationDoc) *Relation {
	return &Relation{
		st:  st,
		doc: *doc,
	}
}

func (r *Relation) String() string {
	return r.doc.Key
}

// Tag returns a name identifying the relation.
func (r *Relation) Tag() names.Tag {
	return names.NewRelationTag(r.doc.Key)
}

// Refresh refreshes the contents of the relation from the underlying
// state. It returns an error that satisfies errors.IsNotFound if the
// relation has been removed.
func (r *Relation) Refresh() error {
	relations, closer := r.st.getCollection(relationsC)
	defer closer()

	doc := relationDoc{}
	err := relations.FindId(r.doc.DocID).One(&doc)
	if err == mgo.ErrNotFound {
		return errors.NotFoundf("relation %v", r)
	}
	if err != nil {
		return errors.Annotatef(err, "cannot refresh relation %v", r)
	}
	if r.doc.Id != doc.Id {
		// The relation has been destroyed and recreated. This is *not* the
		// same relation; if we pretend it is, we run the risk of violating
		// the lifecycle-only-advances guarantee.
		return errors.NotFoundf("relation %v", r)
	}
	r.doc = doc
	return nil
}

// Life returns the relation's current life state.
func (r *Relation) Life() Life {
	return r.doc.Life
}

// Destroy ensures that the relation will be removed at some point; if no units
// are currently in scope, it will be removed immediately.
func (r *Relation) Destroy() (err error) {
	defer errors.DeferredAnnotatef(&err, "cannot destroy relation %q", r)
	if len(r.doc.Endpoints) == 1 && r.doc.Endpoints[0].Role == charm.RolePeer {
		return errors.Errorf("is a peer relation")
	}
	defer func() {
		if err == nil {
			// This is a white lie; the document might actually be removed.
			r.doc.Life = Dying
		}
	}()
	rel := &Relation{r.st, r.doc}
	// In this context, aborted transactions indicate that the number of units
	// in scope have changed between 0 and not-0. The chances of 5 successive
	// attempts each hitting this change -- which is itself an unlikely one --
	// are considered to be extremely small.
	buildTxn := func(attempt int) ([]txn.Op, error) {
		if attempt > 0 {
			if err := rel.Refresh(); errors.IsNotFound(err) {
				return []txn.Op{}, nil
			} else if err != nil {
				return nil, err
			}
		}
		ops, _, err := rel.destroyOps("")
		if err == errAlreadyDying {
			return nil, jujutxn.ErrNoOperations
		} else if err != nil {
			return nil, err
		}
		return ops, nil
	}
	return rel.st.run(buildTxn)
}

// destroyOps returns the operations necessary to destroy the relation, and
// whether those operations will lead to the relation's removal. These
// operations may include changes to the relation's services; however, if
// ignoreService is not empty, no operations modifying that service will
// be generated.
func (r *Relation) destroyOps(ignoreService string) (ops []txn.Op, isRemove bool, err error) {
	if r.doc.Life != Alive {
		return nil, false, errAlreadyDying
	}
	if r.doc.UnitCount == 0 {
		removeOps, err := r.removeOps(ignoreService, "")
		if err != nil {
			return nil, false, err
		}
		return removeOps, true, nil
	}
	return []txn.Op{{
		C:      relationsC,
		Id:     r.doc.DocID,
		Assert: bson.D{{"life", Alive}, {"unitcount", bson.D{{"$gt", 0}}}},
		Update: bson.D{{"$set", bson.D{{"life", Dying}}}},
	}}, false, nil
}

// removeOps returns the operations necessary to remove the relation. If
// ignoreService is not empty, no operations affecting that service will be
// included; if departingUnitName is non-empty, this implies that the
// relation's services may be Dying and otherwise unreferenced, and may thus
// require removal themselves.
func (r *Relation) removeOps(ignoreService string, departingUnitName string) ([]txn.Op, error) {
	relOp := txn.Op{
		C:      relationsC,
		Id:     r.doc.DocID,
		Remove: true,
	}
	if departingUnitName != "" {
		relOp.Assert = bson.D{{"life", Dying}, {"unitcount", 1}}
	} else {
		relOp.Assert = bson.D{{"life", Alive}, {"unitcount", 0}}
	}
	ops := []txn.Op{relOp}
	for _, ep := range r.doc.Endpoints {
		if ep.ApplicationName == ignoreService {
			continue
		}
<<<<<<< HEAD
		svc, err := applicationByName(r.st, ep.ApplicationName)
		if err != nil {
			return nil, errors.Trace(err)
		}
		if svc.IsRemote() {
			epOps, err := r.removeRemoteEndpointOps(ep, departingUnitName != "")
			if err != nil {
				return nil, errors.Trace(err)
			}
			ops = append(ops, epOps...)
		} else {
			epOps, err := r.removeLocalEndpointOps(ep, departingUnitName)
			if err != nil {
				return nil, errors.Trace(err)
=======
		var asserts bson.D
		hasRelation := bson.D{{"relationcount", bson.D{{"$gt", 0}}}}
		if departingUnit == nil {
			// We're constructing a destroy operation, either of the relation
			// or one of its services, and can therefore be assured that both
			// services are Alive.
			asserts = append(hasRelation, isAliveDoc...)
		} else if ep.ApplicationName == departingUnit.ApplicationName() {
			// This service must have at least one unit -- the one that's
			// departing the relation -- so it cannot be ready for removal.
			cannotDieYet := bson.D{{"unitcount", bson.D{{"$gt", 0}}}}
			asserts = append(hasRelation, cannotDieYet...)
		} else {
			// This service may require immediate removal.
			applications, closer := r.st.getCollection(applicationsC)
			defer closer()

			svc := &Application{st: r.st}
			hasLastRef := bson.D{{"life", Dying}, {"unitcount", 0}, {"relationcount", 1}}
			removable := append(bson.D{{"_id", ep.ApplicationName}}, hasLastRef...)
			if err := applications.Find(removable).One(&svc.doc); err == nil {
				appRemoveOps, err := svc.removeOps(hasLastRef)
				if err != nil {
					return nil, errors.Trace(err)
				}
				ops = append(ops, appRemoveOps...)
				continue
			} else if err != mgo.ErrNotFound {
				return nil, err
>>>>>>> 0294fd51
			}
			ops = append(ops, epOps...)
		}
<<<<<<< HEAD
=======
		ops = append(ops, txn.Op{
			C:      applicationsC,
			Id:     r.st.docID(ep.ApplicationName),
			Assert: asserts,
			Update: bson.D{{"$inc", bson.D{{"relationcount", -1}}}},
		})
>>>>>>> 0294fd51
	}
	cleanupOp := newCleanupOp(cleanupRelationSettings, fmt.Sprintf("r#%d#", r.Id()))
	return append(ops, cleanupOp), nil
}

func (r *Relation) removeLocalEndpointOps(ep Endpoint, departingUnitName string) ([]txn.Op, error) {
	var asserts bson.D
	hasRelation := bson.D{{"relationcount", bson.D{{"$gt", 0}}}}
	departingUnitServiceMatchesEndpoint := func() bool {
		s, err := names.UnitApplication(departingUnitName)
		return err == nil && s == ep.ApplicationName
	}
	if departingUnitName == "" {
		// We're constructing a destroy operation, either of the relation
		// or one of its services, and can therefore be assured that both
		// services are Alive.
		asserts = append(hasRelation, isAliveDoc...)
	} else if departingUnitServiceMatchesEndpoint() {
		// This service must have at least one unit -- the one that's
		// departing the relation -- so it cannot be ready for removal.
		cannotDieYet := bson.D{{"unitcount", bson.D{{"$gt", 0}}}}
		asserts = append(hasRelation, cannotDieYet...)
	} else {
		// This service may require immediate removal.
		applications, closer := r.st.getCollection(applicationsC)
		defer closer()

		svc := &Application{st: r.st}
		hasLastRef := bson.D{{"life", Dying}, {"unitcount", 0}, {"relationcount", 1}}
		removable := append(bson.D{{"_id", ep.ApplicationName}}, hasLastRef...)
		if err := applications.Find(removable).One(&svc.doc); err == nil {
			return svc.removeOps(hasLastRef)
		} else if err != mgo.ErrNotFound {
			return nil, err
		}
		// If not, we must check that this is still the case when the
		// transaction is applied.
		asserts = bson.D{{"$or", []bson.D{
			{{"life", Alive}},
			{{"unitcount", bson.D{{"$gt", 0}}}},
			{{"relationcount", bson.D{{"$gt", 1}}}},
		}}}
	}
	return []txn.Op{{
		C:      applicationsC,
		Id:     r.st.docID(ep.ApplicationName),
		Assert: asserts,
		Update: bson.D{{"$inc", bson.D{{"relationcount", -1}}}},
	}}, nil
}

func (r *Relation) removeRemoteEndpointOps(ep Endpoint, unitDying bool) ([]txn.Op, error) {
	var asserts bson.D
	hasRelation := bson.D{{"relationcount", bson.D{{"$gt", 0}}}}
	if !unitDying {
		// We're constructing a destroy operation, either of the relation
		// or one of its services, and can therefore be assured that both
		// services are Alive.
		asserts = append(hasRelation, isAliveDoc...)
	} else {
		// The remote application may require immediate removal.
		services, closer := r.st.getCollection(remoteApplicationsC)
		defer closer()

		svc := &RemoteApplication{st: r.st}
		hasLastRef := bson.D{{"life", Dying}, {"relationcount", 1}}
		removable := append(bson.D{{"_id", ep.ApplicationName}}, hasLastRef...)
		if err := services.Find(removable).One(&svc.doc); err == nil {
			return svc.removeOps(hasLastRef), nil
		} else if err != mgo.ErrNotFound {
			return nil, err
		}
		// If not, we must check that this is still the case when the
		// transaction is applied.
		asserts = bson.D{{"$or", []bson.D{
			{{"life", Alive}},
			{{"relationcount", bson.D{{"$gt", 1}}}},
		}}}
	}
	return []txn.Op{{
		C:      remoteApplicationsC,
		Id:     r.st.docID(ep.ApplicationName),
		Assert: asserts,
		Update: bson.D{{"$inc", bson.D{{"relationcount", -1}}}},
	}}, nil
}

// Id returns the integer internal relation key. This is exposed
// because the unit agent needs to expose a value derived from this
// (as JUJU_RELATION_ID) to allow relation hooks to differentiate
// between relations with different services.
func (r *Relation) Id() int {
	return r.doc.Id
}

// Endpoint returns the endpoint of the relation for the named service.
// If the service is not part of the relation, an error will be returned.
func (r *Relation) Endpoint(applicationname string) (Endpoint, error) {
	for _, ep := range r.doc.Endpoints {
		if ep.ApplicationName == applicationname {
			return ep, nil
		}
	}
	return Endpoint{}, errors.Errorf("application %q is not a member of %q", applicationname, r)
}

// Endpoints returns the endpoints for the relation.
func (r *Relation) Endpoints() []Endpoint {
	return r.doc.Endpoints
}

// RelatedEndpoints returns the endpoints of the relation r with which
// units of the named service will establish relations. If the service
// is not part of the relation r, an error will be returned.
func (r *Relation) RelatedEndpoints(applicationname string) ([]Endpoint, error) {
	local, err := r.Endpoint(applicationname)
	if err != nil {
		return nil, err
	}
	role := counterpartRole(local.Role)
	var eps []Endpoint
	for _, ep := range r.doc.Endpoints {
		if ep.Role == role {
			eps = append(eps, ep)
		}
	}
	if eps == nil {
		return nil, errors.Errorf("no endpoints of %q relate to application %q", r, applicationname)
	}
	return eps, nil
}

// Unit returns a RelationUnit for the supplied unit.
func (r *Relation) Unit(u *Unit) (*RelationUnit, error) {
<<<<<<< HEAD
	const checkUnitLife = true
	return r.unit(u.Name(), u.doc.Principal, u.IsPrincipal(), checkUnitLife)
}

// RemoteUnit returns a RelationUnit for the supplied unit
// of a remote application.
func (r *Relation) RemoteUnit(unitName string) (*RelationUnit, error) {
	// Verify that the unit belongs to a remote application.
	serviceName, err := names.UnitApplication(unitName)
	if err != nil {
		return nil, errors.Trace(err)
	}
	if _, err := r.st.RemoteApplication(serviceName); err != nil {
		return nil, errors.Trace(err)
	}
	// Only non-subordinate services may be offered for remote
	// relation, so all remote units are principals.
	const principal = ""
	const isPrincipal = true
	const checkUnitLife = false
	return r.unit(unitName, principal, isPrincipal, checkUnitLife)
}

func (r *Relation) unit(
	unitName string,
	principal string,
	isPrincipal bool,
	checkUnitLife bool,
) (*RelationUnit, error) {
	serviceName, err := names.UnitApplication(unitName)
=======
	ep, err := r.Endpoint(u.doc.Application)
>>>>>>> 0294fd51
	if err != nil {
		return nil, err
	}
	ep, err := r.Endpoint(serviceName)
	if err != nil {
		return nil, err
	}
	scope := r.globalScope()
	if ep.Scope == charm.ScopeContainer {
		container := principal
		if container == "" {
			container = unitName
		}
		scope = fmt.Sprintf("%s#%s", scope, container)
	}
	return &RelationUnit{
		st:            r.st,
		relation:      r,
		unitName:      unitName,
		isPrincipal:   isPrincipal,
		checkUnitLife: checkUnitLife,
		endpoint:      ep,
		scope:         scope,
	}, nil
}

<<<<<<< HEAD
// globalScope returns the scope prefix for relation scope document keys
// in the global scope.
func (r *Relation) globalScope() string {
	return fmt.Sprintf("r#%d", r.doc.Id)
}

=======
>>>>>>> 0294fd51
// relationSettingsCleanupChange removes the settings doc.
type relationSettingsCleanupChange struct {
	Prefix string
}

// Prepare is part of the Change interface.
func (change relationSettingsCleanupChange) Prepare(db Database) ([]txn.Op, error) {
	settings, closer := db.GetCollection(settingsC)
	defer closer()
	sel := bson.D{{"_id", bson.D{{"$regex", "^" + change.Prefix}}}}
	var docs []struct {
		DocID string `bson:"_id"`
	}
	err := settings.Find(sel).Select(bson.D{{"_id", 1}}).All(&docs)
	if err != nil {
		return nil, errors.Trace(err)
	}
	if len(docs) == 0 {
		return nil, ErrChangeComplete
	}

	ops := make([]txn.Op, len(docs))
	for i, doc := range docs {
		ops[i] = txn.Op{
			C:      settingsC,
			Id:     doc.DocID,
			Remove: true,
		}
	}
	return ops, nil

}<|MERGE_RESOLUTION|>--- conflicted
+++ resolved
@@ -178,12 +178,11 @@
 		if ep.ApplicationName == ignoreService {
 			continue
 		}
-<<<<<<< HEAD
-		svc, err := applicationByName(r.st, ep.ApplicationName)
+		app, err := applicationByName(r.st, ep.ApplicationName)
 		if err != nil {
 			return nil, errors.Trace(err)
 		}
-		if svc.IsRemote() {
+		if app.IsRemote() {
 			epOps, err := r.removeRemoteEndpointOps(ep, departingUnitName != "")
 			if err != nil {
 				return nil, errors.Trace(err)
@@ -193,49 +192,9 @@
 			epOps, err := r.removeLocalEndpointOps(ep, departingUnitName)
 			if err != nil {
 				return nil, errors.Trace(err)
-=======
-		var asserts bson.D
-		hasRelation := bson.D{{"relationcount", bson.D{{"$gt", 0}}}}
-		if departingUnit == nil {
-			// We're constructing a destroy operation, either of the relation
-			// or one of its services, and can therefore be assured that both
-			// services are Alive.
-			asserts = append(hasRelation, isAliveDoc...)
-		} else if ep.ApplicationName == departingUnit.ApplicationName() {
-			// This service must have at least one unit -- the one that's
-			// departing the relation -- so it cannot be ready for removal.
-			cannotDieYet := bson.D{{"unitcount", bson.D{{"$gt", 0}}}}
-			asserts = append(hasRelation, cannotDieYet...)
-		} else {
-			// This service may require immediate removal.
-			applications, closer := r.st.getCollection(applicationsC)
-			defer closer()
-
-			svc := &Application{st: r.st}
-			hasLastRef := bson.D{{"life", Dying}, {"unitcount", 0}, {"relationcount", 1}}
-			removable := append(bson.D{{"_id", ep.ApplicationName}}, hasLastRef...)
-			if err := applications.Find(removable).One(&svc.doc); err == nil {
-				appRemoveOps, err := svc.removeOps(hasLastRef)
-				if err != nil {
-					return nil, errors.Trace(err)
-				}
-				ops = append(ops, appRemoveOps...)
-				continue
-			} else if err != mgo.ErrNotFound {
-				return nil, err
->>>>>>> 0294fd51
 			}
 			ops = append(ops, epOps...)
 		}
-<<<<<<< HEAD
-=======
-		ops = append(ops, txn.Op{
-			C:      applicationsC,
-			Id:     r.st.docID(ep.ApplicationName),
-			Assert: asserts,
-			Update: bson.D{{"$inc", bson.D{{"relationcount", -1}}}},
-		})
->>>>>>> 0294fd51
 	}
 	cleanupOp := newCleanupOp(cleanupRelationSettings, fmt.Sprintf("r#%d#", r.Id()))
 	return append(ops, cleanupOp), nil
@@ -370,7 +329,6 @@
 
 // Unit returns a RelationUnit for the supplied unit.
 func (r *Relation) Unit(u *Unit) (*RelationUnit, error) {
-<<<<<<< HEAD
 	const checkUnitLife = true
 	return r.unit(u.Name(), u.doc.Principal, u.IsPrincipal(), checkUnitLife)
 }
@@ -401,9 +359,6 @@
 	checkUnitLife bool,
 ) (*RelationUnit, error) {
 	serviceName, err := names.UnitApplication(unitName)
-=======
-	ep, err := r.Endpoint(u.doc.Application)
->>>>>>> 0294fd51
 	if err != nil {
 		return nil, err
 	}
@@ -430,15 +385,12 @@
 	}, nil
 }
 
-<<<<<<< HEAD
 // globalScope returns the scope prefix for relation scope document keys
 // in the global scope.
 func (r *Relation) globalScope() string {
 	return fmt.Sprintf("r#%d", r.doc.Id)
 }
 
-=======
->>>>>>> 0294fd51
 // relationSettingsCleanupChange removes the settings doc.
 type relationSettingsCleanupChange struct {
 	Prefix string
