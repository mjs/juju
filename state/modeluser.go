// Copyright 2014 Canonical Ltd.
// Licensed under the AGPLv3, see LICENCE file for details.

package state

import (
	"fmt"
	"strings"
	"time"

	"github.com/juju/errors"
	"gopkg.in/juju/names.v2"
	"gopkg.in/mgo.v2"
	"gopkg.in/mgo.v2/bson"
	"gopkg.in/mgo.v2/txn"

	"github.com/juju/juju/permission"
)

// modelUserLastConnectionDoc is updated by the apiserver whenever the user
// connects over the API. This update is not done using mgo.txn so the values
// could well change underneath a normal transaction and as such, it should
// NEVER appear in any transaction asserts. It is really informational only as
// far as everyone except the api server is concerned.
type modelUserLastConnectionDoc struct {
	ID             string    `bson:"_id"`
	ModelUUID      string    `bson:"model-uuid"`
	UserName       string    `bson:"user"`
	LastConnection time.Time `bson:"last-connection"`
}

// setModelAccess changes the user's access permissions on the model.
func (st *State) setModelAccess(access permission.Access, userGlobalKey, modelUUID string) error {
	if err := permission.ValidateModelAccess(access); err != nil {
		return errors.Trace(err)
	}
	op := updatePermissionOp(modelKey(modelUUID), userGlobalKey, access)
	err := st.db().RunTransactionFor(modelUUID, []txn.Op{op})
	if err == txn.ErrAborted {
		return errors.NotFoundf("existing permissions")
	}
	return errors.Trace(err)
}

// LastModelConnection returns when this User last connected through the API
// in UTC. The resulting time will be nil if the user has never logged in.
func (st *State) LastModelConnection(user names.UserTag) (time.Time, error) {
	lastConnections, closer := st.db().GetRawCollection(modelUserLastConnectionC)
	defer closer()

	username := user.Id()
	var lastConn modelUserLastConnectionDoc
	err := lastConnections.FindId(st.docID(username)).Select(bson.D{{"last-connection", 1}}).One(&lastConn)
	if err != nil {
		if err == mgo.ErrNotFound {
			err = errors.Wrap(err, NeverConnectedError(username))
		}
		return time.Time{}, errors.Trace(err)
	}

	return lastConn.LastConnection.UTC(), nil
}

// NeverConnectedError is used to indicate that a user has never connected to
// an model.
type NeverConnectedError string

// Error returns the error string for a user who has never connected to an
// model.
func (e NeverConnectedError) Error() string {
	return `never connected: "` + string(e) + `"`
}

// IsNeverConnectedError returns true if err is of type NeverConnectedError.
func IsNeverConnectedError(err error) bool {
	_, ok := errors.Cause(err).(NeverConnectedError)
	return ok
}

// UpdateLastModelConnection updates the last connection time of the model user.
func (st *State) UpdateLastModelConnection(user names.UserTag) error {
	return st.updateLastModelConnection(user, st.nowToTheSecond())
}

func (st *State) updateLastModelConnection(user names.UserTag, when time.Time) error {
	lastConnections, closer := st.db().GetCollection(modelUserLastConnectionC)
	defer closer()

	lastConnectionsW := lastConnections.Writeable()

	// Update the safe mode of the underlying session to not require
	// write majority, nor sync to disk.
	session := lastConnectionsW.Underlying().Database.Session
	session.SetSafe(&mgo.Safe{})

	lastConn := modelUserLastConnectionDoc{
		ID:             st.docID(strings.ToLower(user.Id())),
		ModelUUID:      st.ModelUUID(),
		UserName:       user.Id(),
		LastConnection: when,
	}
	_, err := lastConnectionsW.UpsertId(lastConn.ID, lastConn)
	return errors.Trace(err)
}

// ModelUser a model userAccessDoc.
func (st *State) modelUser(modelUUID string, user names.UserTag) (userAccessDoc, error) {
	modelUser := userAccessDoc{}
	modelUsers, closer := st.db().GetCollectionFor(modelUUID, modelUsersC)
	defer closer()

	username := strings.ToLower(user.Id())
	err := modelUsers.FindId(username).One(&modelUser)
	if err == mgo.ErrNotFound {
		return userAccessDoc{}, errors.NotFoundf("model user %q", username)
	}
	if err != nil {
		return userAccessDoc{}, errors.Trace(err)
	}
	// DateCreated is inserted as UTC, but read out as local time. So we
	// convert it back to UTC here.
	modelUser.DateCreated = modelUser.DateCreated.UTC()
	return modelUser, nil
}

func createModelUserOps(modelUUID string, user, createdBy names.UserTag, displayName string, dateCreated time.Time, access permission.Access) []txn.Op {
	creatorname := createdBy.Id()
	doc := &userAccessDoc{
		ID:          userAccessID(user),
		ObjectUUID:  modelUUID,
		UserName:    user.Id(),
		DisplayName: displayName,
		CreatedBy:   creatorname,
		DateCreated: dateCreated,
	}

	ops := []txn.Op{
		createPermissionOp(modelKey(modelUUID), userGlobalKey(userAccessID(user)), access),
		{
			C:      modelUsersC,
			Id:     userAccessID(user),
			Assert: txn.DocMissing,
			Insert: doc,
		},
	}
	return ops
}

func removeModelUserOps(modelUUID string, user names.UserTag) []txn.Op {
	return []txn.Op{
		removePermissionOp(modelKey(modelUUID), userGlobalKey(userAccessID(user))),
		{
			C:      modelUsersC,
			Id:     userAccessID(user),
			Assert: txn.DocExists,
			Remove: true,
		}}
}

// removeModelUser removes a user from the database.
func (st *State) removeModelUser(user names.UserTag) error {
	ops := removeModelUserOps(st.ModelUUID(), user)
	err := st.db().RunTransaction(ops)
	if err == txn.ErrAborted {
		err = errors.NewNotFound(nil, fmt.Sprintf("model user %q does not exist", user.Id()))
	}
	if err != nil {
		return errors.Trace(err)
	}
	return nil
}

// UserModel contains information about an model that a
// user has access to.
type UserModel struct {
	*Model
	User names.UserTag
}

// LastConnection returns the last time the user has connected to the
// model.
func (e *UserModel) LastConnection() (time.Time, error) {
<<<<<<< HEAD
	lastConnections, lastConnCloser := e.st.db().GetRawCollection(modelUserLastConnectionC)
=======
	db, dbCloser := e.modelDatabase()
	defer dbCloser()
	lastConnections, lastConnCloser := db.GetRawCollection(modelUserLastConnectionC)
>>>>>>> 05449a79
	defer lastConnCloser()

	lastConnDoc := modelUserLastConnectionDoc{}
	id := ensureModelUUID(e.ModelTag().Id(), strings.ToLower(e.User.Id()))
	err := lastConnections.FindId(id).Select(bson.D{{"last-connection", 1}}).One(&lastConnDoc)
	if (err != nil && err != mgo.ErrNotFound) || lastConnDoc.LastConnection.IsZero() {
		return time.Time{}, errors.Trace(NeverConnectedError(e.User.Id()))
	}

	return lastConnDoc.LastConnection, nil
}

// allUserModels returns a list of all models with the user they belong to.
func (st *State) allUserModels() ([]*UserModel, error) {
	models, err := st.AllModels()
	if err != nil {
		return nil, errors.Trace(err)
	}
	var result []*UserModel
	for _, model := range models {
		result = append(result, &UserModel{Model: model, User: model.Owner()})
	}
	return result, nil
}

// ModelsForUser returns a list of models that the user
// is able to access.
func (st *State) ModelsForUser(user names.UserTag) ([]*UserModel, error) {
	// Consider the controller permissions overriding Model permission, for
	// this case the only relevant one is superuser.
	// The mgo query below wont work for superuser case because it needs at
	// least one model user per model.
	access, err := st.UserAccess(user, st.controllerTag)
	if err == nil && access.Access == permission.SuperuserAccess {
		return st.allUserModels()
	}
	if err != nil && !errors.IsNotFound(err) {
		return nil, errors.Trace(err)
	}
	// Since there are no groups at this stage, the simplest way to get all
	// the models that a particular user can see is to look through the
	// model user collection. A raw collection is required to support
	// queries across multiple models.
	modelUsers, userCloser := st.db().GetRawCollection(modelUsersC)
	defer userCloser()

	var userSlice []userAccessDoc
	err = modelUsers.Find(bson.D{{"user", user.Id()}}).Select(bson.D{{"object-uuid", 1}, {"_id", 1}}).All(&userSlice)
	if err != nil {
		return nil, err
	}

	var result []*UserModel
	for _, doc := range userSlice {
		modelTag := names.NewModelTag(doc.ObjectUUID)
		model, err := st.GetModel(modelTag)
		if err != nil {
			return nil, errors.Trace(err)
		}

		if model.Life() != Dead && model.MigrationMode() != MigrationModeImporting {
			result = append(result, &UserModel{Model: model, User: user})
		}
	}

	return result, nil
}

// IsControllerAdmin returns true if the user specified has Super User Access.
func (st *State) IsControllerAdmin(user names.UserTag) (bool, error) {
	ua, err := st.UserAccess(user, st.ControllerTag())
	if errors.IsNotFound(err) {
		return false, nil
	}
	if err != nil {
		return false, errors.Trace(err)
	}
	return ua.Access == permission.SuperuserAccess, nil
}<|MERGE_RESOLUTION|>--- conflicted
+++ resolved
@@ -180,13 +180,9 @@
 // LastConnection returns the last time the user has connected to the
 // model.
 func (e *UserModel) LastConnection() (time.Time, error) {
-<<<<<<< HEAD
-	lastConnections, lastConnCloser := e.st.db().GetRawCollection(modelUserLastConnectionC)
-=======
 	db, dbCloser := e.modelDatabase()
 	defer dbCloser()
 	lastConnections, lastConnCloser := db.GetRawCollection(modelUserLastConnectionC)
->>>>>>> 05449a79
 	defer lastConnCloser()
 
 	lastConnDoc := modelUserLastConnectionDoc{}
